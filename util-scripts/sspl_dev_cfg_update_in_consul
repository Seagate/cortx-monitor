#!/bin/bash

# Make the below changes as per the need.
######################################################
encl_primary_controller_ip="127.0.0.1"
encl_primary_controller_port="28200"
encl_user="manage"
encl_pass="!manage"
rbmq_pass="sspl4ever"
######################################################

declare -A sspl_conf_update
cluster_id=$(salt-call grains.get cluster_id --output=newline_values_only)
rbmq_key=$(python3 -c 'from eos.utils.security.cipher import Cipher; print(Cipher.generate_key('"'$cluster_id'"', "rabbitmq"))')
encl_key=$(python3 -c 'from eos.utils.security.cipher import Cipher; print(Cipher.generate_key('"'$cluster_id'"', "storage_enclosure"))')
encl_encrypt_pass=$(python3 -c 'from eos.utils.security.cipher import Cipher; print(Cipher.encrypt('$encl_key', '"'$encl_pass'"'.encode()).decode("utf-8"))')
rbmq_encrypt_pass=$(python3 -c 'from eos.utils.security.cipher import Cipher; print(Cipher.encrypt('$rbmq_key', '"'$rbmq_pass'"'.encode()).decode("utf-8"))')
sspl_conf_update=(
        ["sspl/config/STORAGE_ENCLOSURE/primary_controller_ip"]=$encl_primary_controller_ip
        ["sspl/config/STORAGE_ENCLOSURE/primary_controller_port"]=$encl_primary_controller_port
        ["sspl/config/STORAGE_ENCLOSURE/user"]=$encl_user
        ["sspl/config/STORAGE_ENCLOSURE/password"]=$encl_encrypt_pass
        ["sspl/config/SYSTEM_INFORMATION/cluster_id"]=$cluster_id
        ["sspl/config/RABBITMQINGRESSPROCESSOR/password"]=$rbmq_encrypt_pass
        ["sspl/config/RABBITMQEGRESSPROCESSOR/password"]=$rbmq_encrypt_pass
        ["sspl/config/LOGGINGPROCESSOR/password"]=$rbmq_encrypt_pass
)

for conf_val in "${!sspl_conf_update[@]}";
<<<<<<< HEAD
    do /opt/seagate/eos/sspl/bin/consul kv put $conf_val ${sspl_conf_update[$conf_val]}; echo ${sspl_conf_update[$conf_val]}
=======
    do /opt/seagate/cortx/hare/bin/consul kv put $conf_val ${sspl_conf_update[$conf_val]}; echo ${sspl_conf_update[$conf_val]}
>>>>>>> dba5c91b
done

echo "Restarting SSPL"
$sudo systemctl restart sspl-ll

echo "SSPL Service started."
echo "Waiting 5 seconds to initialize."
sleep 5

# Switch SSPL to active state to resume all the suspended plugins.
# Sending SIGHUP to SSPL makes SSPL to read state file and switch state.
# Doesn't need below line for dual node setup.
# Uncomment below line of code for a single node setup or dev environment.
# echo "state=active" > /var/cortx/sspl/data/state.txt
PID=`/sbin/pidof -s /usr/bin/sspl_ll_d`
kill -s SIGHUP $PID<|MERGE_RESOLUTION|>--- conflicted
+++ resolved
@@ -27,11 +27,7 @@
 )
 
 for conf_val in "${!sspl_conf_update[@]}";
-<<<<<<< HEAD
-    do /opt/seagate/eos/sspl/bin/consul kv put $conf_val ${sspl_conf_update[$conf_val]}; echo ${sspl_conf_update[$conf_val]}
-=======
     do /opt/seagate/cortx/hare/bin/consul kv put $conf_val ${sspl_conf_update[$conf_val]}; echo ${sspl_conf_update[$conf_val]}
->>>>>>> dba5c91b
 done
 
 echo "Restarting SSPL"
