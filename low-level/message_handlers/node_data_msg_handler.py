# Copyright (c) 2001-2020 Seagate Technology LLC and/or its Affiliates
#
# This program is free software: you can redistribute it and/or modify it under the
# terms of the GNU Affero General Public License as published by the Free Software
# Foundation, either version 3 of the License, or (at your option) any later version.
#
# This program is distributed in the hope that it will be useful, but WITHOUT ANY
# WARRANTY; without even the implied warranty of MERCHANTABILITY or FITNESS FOR A
# PARTICULAR PURPOSE. See the GNU Affero General Public License for more details.
#
# You should have received a copy of the GNU Affero General Public License along
# with this program. If not, see <https://www.gnu.org/licenses/>. For any questions
# about this software or licensing, please email opensource@seagate.com or
# cortx-questions@seagate.com.

"""
 ****************************************************************************
  Description:       Message Handler for requesting node data
 ****************************************************************************
"""

import json
import time
import os

from framework.base.internal_msgQ import InternalMsgQ
from framework.base.module_thread import ScheduledModuleThread
from framework.base.sspl_constants import enabled_products, DATA_PATH
from framework.utils.conf_utils import (GLOBAL_CONF, SSPL_CONF, Conf,
                                        NODE_ID_KEY)
from framework.utils.service_logging import logger
from framework.utils.severity_reader import SeverityReader
from json_msgs.messages.sensors.cpu_data import CPUdataMsg
from json_msgs.messages.sensors.disk_space_alert import DiskSpaceAlertMsg
from json_msgs.messages.sensors.host_update import HostUpdateMsg
from json_msgs.messages.sensors.if_data import IFdataMsg
from json_msgs.messages.sensors.local_mount_data import LocalMountDataMsg
from json_msgs.messages.sensors.node_hw_data import NodeIPMIDataMsg
from json_msgs.messages.sensors.raid_data import RAIDdataMsg
from json_msgs.messages.sensors.raid_integrity_msg import RAIDIntegrityMsg
from framework.messaging.egress_processor import EgressProcessor
from framework.utils.store_factory import file_store
from framework.utils.utility import Utility

# Override default store
store = file_store

class NodeDataMsgHandler(ScheduledModuleThread, InternalMsgQ):
    """Message Handler for generic node requests and generating
        host update messages on a regular interval"""

    MODULE_NAME = "NodeDataMsgHandler"
    PRIORITY    = 2

    # Section and keys in configuration file
    NODEDATAMSGHANDLER = MODULE_NAME.upper()
    TRANSMIT_INTERVAL = 'transmit_interval'
    HIGH_CPU_USAGE_WAIT_THRESHOLD = 'high_cpu_usage_wait_threshold'
    HIGH_MEMORY_USAGE_WAIT_THRESHOLD = 'high_memory_usage_wait_threshold'
    UNITS = 'units'
    DISK_USAGE_THRESHOLD = 'disk_usage_threshold'
    DEFAULT_DISK_USAGE_THRESHOLD = 80
    CPU_USAGE_THRESHOLD = 'cpu_usage_threshold'
    DEFAULT_CPU_USAGE_THRESHOLD = 80
    HOST_MEMORY_USAGE_THRESHOLD = 'host_memory_usage_threshold'
    DEFAULT_HOST_MEMORY_USAGE_THRESHOLD = 80

    SYSTEM_INFORMATION = "SYSTEM_INFORMATION"

    IPMI_RESOURCE_TYPE_PSU = "node:fru:psu"
    IPMI_RESOURCE_TYPE_FAN = "node:fru:fan"
    IPMI_RESOURCE_TYPE_DISK = "node:fru:disk"
    IPMI_RESOURCE_TYPE_TEMPERATURE = "node:sensor:temperature"
    IPMI_RESOURCE_TYPE_VOLTAGE = "node:sensor:voltage"
    # TODO: Enable this code once Intel servers become available
    # to test the current sensor
    # IPMI_RESOURCE_TYPE_CURRENT = "node:sensor:current"
    NW_RESOURCE_TYPE = "node:interface:nw"
    NW_CABLE_RESOURCE_TYPE = "node:interface:nw:cable"
    high_usage = {
        'cpu' : False,
        'disk' : False,
        'memory' : False
    }
    usage_time_map = {
        'cpu' : -1,
        'memory' : -1,
        'disk' : -1
    }
    fault_resolved_iterations = {
        'cpu': 0,
        'memory': 0,
        'disk': 0
    }
    prev_nw_status = {}
    prev_cable_cnxns = {}
    # Dir to maintain fault detected state for interface
    # in case of cable fault detection
    interface_fault_state = {}
    FAULT = "fault"
    FAULT_RESOLVED = "fault_resolved"

    INTERFACE_FAULT_DETECTED = False

    CACHE_DIR_NAME = "server"

    # Dependency list
    DEPENDENCIES = {
                    "plugins": ["EgressProcessor"],
                    "rpms": []
    }

    @staticmethod
    def name():
        """ @return: name of the module."""
        return NodeDataMsgHandler.MODULE_NAME

    def __init__(self):
        super(NodeDataMsgHandler, self).__init__(self.MODULE_NAME,
                                                  self.PRIORITY)
        # Flag to indicate suspension of module
        self._suspended = False

    @staticmethod
    def dependencies():
        """Returns a list of plugins and RPMs this module requires
           to function.
        """
        return NodeDataMsgHandler.DEPENDENCIES

    def initialize(self, conf_reader, msgQlist, product):
        """initialize configuration reader and internal msg queues"""
        # Initialize ScheduledMonitorThread
        super(NodeDataMsgHandler, self).initialize(conf_reader)

        # Initialize internal message queues for this module
        super(NodeDataMsgHandler, self).initialize_msgQ(msgQlist)

        self._transmit_interval = int(Conf.get(SSPL_CONF, f"{self.NODEDATAMSGHANDLER}>{self.TRANSMIT_INTERVAL}",
                                               60))
        self._high_cpu_usage_wait_threshold = int(Conf.get(SSPL_CONF,
                                                f"{self.NODEDATAMSGHANDLER}>{self.HIGH_CPU_USAGE_WAIT_THRESHOLD}",60))
        self._high_memory_usage_wait_threshold = int(Conf.get(SSPL_CONF,
                                                f"{self.NODEDATAMSGHANDLER}>{self.HIGH_MEMORY_USAGE_WAIT_THRESHOLD}",60))
        self._units = Conf.get(SSPL_CONF, f"{self.NODEDATAMSGHANDLER}>{self.UNITS}",
                                                "MB")
        self._disk_usage_threshold = Conf.get(SSPL_CONF, f"{self.NODEDATAMSGHANDLER}>{self.DISK_USAGE_THRESHOLD}",
                                                self.DEFAULT_DISK_USAGE_THRESHOLD)

        self._cpu_usage_threshold = Conf.get(SSPL_CONF, f"{self.NODEDATAMSGHANDLER}>{self.CPU_USAGE_THRESHOLD}",
                                                self.DEFAULT_CPU_USAGE_THRESHOLD)

        self._host_memory_usage_threshold = Conf.get(SSPL_CONF, f"{self.NODEDATAMSGHANDLER}>{self.HOST_MEMORY_USAGE_THRESHOLD}",
                                                self.DEFAULT_HOST_MEMORY_USAGE_THRESHOLD)

        self.node_id = Conf.get(GLOBAL_CONF, NODE_ID_KEY, "SN01")

        self.bmcNwStatus = None
        self.severity_reader = SeverityReader()
        self._node_sensor    = None
        self._login_actuator = None
        self.disk_sensor_data = None
        self.host_sensor_data = None
        self.if_sensor_data = None
        self.cpu_sensor_data = None
        self.raid_sensor_data = None
        self.sensor_type = None
        self._epoch_time = str(int(time.time()))
        self._raid_drives = []
        self._raid_device = "N/A"
        self.os_sensor_type = {
            "disk_space" : self.disk_sensor_data,
            "memory_usage" : self.host_sensor_data,
            "nw"   : self.if_sensor_data,
            "cpu_usage"  : self.cpu_sensor_data,
            "raid_data" : self.raid_sensor_data
        }

        # UUID used in json msgs
        self._uuid = None

        # Dict of drives by device name from systemd
        self._drive_by_device_name = {}

        # Dict of drive path by-ids by serial number from systemd
        self._drive_byid_by_serial_number = {}

        self._import_products(product)
        self.cache_dir_path = os.path.join(DATA_PATH, self.CACHE_DIR_NAME)

        self.persistent_data = {
            'cpu' : {},
            'disk' : {},
            'memory' : {},
            'nw' : {}
        }
        # Persistent Cache for High CPU usage
        self.init_from_persistent_cache('cpu', 'CPU_USAGE_DATA')
        # Persistent Cache for High Disk Usage
        self.init_from_persistent_cache('disk', 'DISK_USAGE_DATA')
        # Persistent Cache for High Memory Usage
        self.init_from_persistent_cache('memory', 'MEMORY_USAGE_DATA')
        # Persistent Cache for Nework sensor
        self.init_from_persistent_cache('nw', 'NW_SENSOR_DATA')

    def init_from_persistent_cache(self, resource, data_path):
        PER_DATA_PATH = os.path.join(self.cache_dir_path,
                            f'{data_path}_{self.node_id}')

        if os.path.isfile(PER_DATA_PATH):
            self.persistent_data[resource] = store.get(PER_DATA_PATH)
        if self.persistent_data[resource]:
            if resource == 'nw':
                self.prev_nw_status = \
                    self.persistent_data[resource].get('prev_nw_status', {})
                self.prev_cable_cnxns \
                    = self.persistent_data[resource].get('prev_cable_cnxns', {})
                self.interface_fault_state \
                    = self.persistent_data[resource].get('interface_fault_state', {})
            elif self.persistent_data[resource]\
                [f'high_{resource}_usage'].lower() == "true":
                self.high_usage[resource] = True
            else:
                self.high_usage[resource] = False
        else:
            self.persist_state_data(resource, data_path)

    def persist_state_data(self, resource, data_path):
        PER_DATA_PATH = os.path.join(self.cache_dir_path,
                            f'{data_path}_{self.node_id}')
        if resource == 'nw':
            self.persistent_data[resource] = {
                'prev_nw_status' : self.prev_nw_status,
                'prev_cable_cnxns' : self.prev_cable_cnxns,
                'interface_fault_state' : self.interface_fault_state
            }
        else:
            self.persistent_data[resource] = {
                f'high_{resource}_usage': str(self.high_usage[resource]),
                f'{resource}_usage_time_map':
                    str(self.usage_time_map[resource]),
                f'{resource}_fault_resolved_iterations':
                    str(self.fault_resolved_iterations[resource])
            }
        store.put(self.persistent_data[resource], PER_DATA_PATH)

    def read_persistent_data(self, data_path):
        """Read resource data from persistent cache."""
        PER_DATA_PATH = os.path.join(self.cache_dir_path,
                            f'{data_path}_{self.node_id}')

        if os.path.isfile(PER_DATA_PATH):
            persistent_data = store.get(PER_DATA_PATH)
            return persistent_data

        return None

    def _import_products(self, product):
        """Import classes based on which product is being used"""
        if product.lower() in [x.lower() for x in enabled_products]:
            from zope.component import queryUtility
            self._queryUtility = queryUtility

    def run(self):
        """Run the module periodically on its own thread."""
        self._log_debug("Start accepting requests")

        # Do not proceed if module is suspended
        if self._suspended == True:
            self._scheduler.enter(1, self._priority, self.run, ())
            return

        # self._set_debug(True)
        # self._set_debug_persist(True)

        try:
            # Query the Zope GlobalSiteManager for an object implementing INodeData
            if self._node_sensor is None:
                from sensors.INode_data import INodeData
                self._node_sensor = self._queryUtility(INodeData)()
                self._log_debug("_node_sensor name: %s" % self._node_sensor.name())

            # Delay for the desired interval if it's greater than zero
            if self._transmit_interval > 0:
                logger.debug("self._transmit_interval:{}".format(self._transmit_interval))
                timer = self._transmit_interval
                while timer > 0:
                    # See if the message queue contains an entry and process
                    jsonMsg, _ = self._read_my_msgQ_noWait()
                    if jsonMsg is not None:
                        self._process_msg(jsonMsg)

                    time.sleep(1)
                    timer -= 1

                # Generate the JSON messages with data from the node and transmit on regular interval
                self._generate_host_update()
                self._generate_cpu_data()
                self._generate_if_data()
                self._generate_disk_space_alert()

            # If the timer is zero then block for incoming requests notifying to transmit data
            else:
                # Block on message queue until it contains an entry
                jsonMsg, _ = self._read_my_msgQ()
                if jsonMsg is not None:
                    self._process_msg(jsonMsg)

                # Keep processing until the message queue is empty
                while not self._is_my_msgQ_empty():
                    jsonMsg, _ = self._read_my_msgQ()
                    if jsonMsg is not None:
                        self._process_msg(jsonMsg)

        except Exception as ae:
            # Log it and restart the whole process when a failure occurs
            logger.exception("NodeDataMsgHandler restarting: %s" % ae)

        self._scheduler.enter(1, self._priority, self.run, ())
        self._log_debug("Finished processing successfully")

    def _process_msg(self, jsonMsg):
        """Parses the incoming message and generate the desired data message"""
        self._log_debug("_process_msg, jsonMsg: %s" % jsonMsg)

        if isinstance(jsonMsg, dict) is False:
            jsonMsg = json.loads(jsonMsg)

        # Parse out the uuid so that it can be sent back in response message
        self._uuid = None
        if jsonMsg.get("sspl_ll_msg_header") is not None and \
           jsonMsg.get("sspl_ll_msg_header").get("uuid") is not None:
            self._uuid = jsonMsg.get("sspl_ll_msg_header").get("uuid")
            self._log_debug("_processMsg, uuid: %s" % self._uuid)

        if jsonMsg.get("sensor_request_type") is not None and \
           jsonMsg.get("sensor_request_type").get("node_data") is not None and \
           jsonMsg.get("sensor_request_type").get("node_data").get("sensor_type") is not None:
            self.sensor_type = jsonMsg.get("sensor_request_type").get("node_data").get("sensor_type").split(":")[2]
            self._log_debug("_processMsg, sensor_type: %s" % self.sensor_type)

            if self.sensor_type == "memory_usage":
                self._generate_host_update()
                sensor_message_type = self.os_sensor_type.get(self.sensor_type, "")
                if sensor_message_type:
                    self._write_internal_msgQ(EgressProcessor.name(),
                                          sensor_message_type)
                else:
                    self._log_debug(f"NodeDataMsgHandler, _process_msg, \
                        No past data found for {self.sensor_type} sensor type")

            elif self.sensor_type == "cpu_usage":
                self._generate_cpu_data()
                sensor_message_type = self.os_sensor_type.get(self.sensor_type, "")
                if sensor_message_type:
                    self._write_internal_msgQ(EgressProcessor.name(),
                                          sensor_message_type)
                else:
                    self._log_debug(f"NodeDataMsgHandler, _process_msg, \
                        No past data found for {self.sensor_type} sensor type")

            elif self.sensor_type == "nw":
                self._generate_if_data()
                sensor_message_type = self.os_sensor_type.get(self.sensor_type, "")
                if sensor_message_type:
                    self._write_internal_msgQ(EgressProcessor.name(),
                                          sensor_message_type)
                else:
                    self._log_debug(f"NodeDataMsgHandler, _process_msg, \
                        No past data found for {self.sensor_type} sensor type")

            elif self.sensor_type == "disk_space":
                self._generate_disk_space_alert()
                sensor_message_type = self.os_sensor_type.get(self.sensor_type, "")
                if sensor_message_type:
                    self._write_internal_msgQ(EgressProcessor.name(),
                                          sensor_message_type)
                else:
                    self._log_debug(f"NodeDataMsgHandler, _process_msg, \
                        No past data found for {self.sensor_type} sensor type")

            elif self.sensor_type == "raid_data":
                self._generate_raid_data(jsonMsg)
                sensor_message_type = self.os_sensor_type.get(self.sensor_type, "")
                if sensor_message_type:
                    self._write_internal_msgQ(EgressProcessor.name(),
                                            sensor_message_type)
                else:
                    self._log_debug("NodeDataMsgHandler, _process_msg " +
                            f"No past data found for {self.sensor_type} sensor type")

            elif self.sensor_type == "raid_integrity":
                self._generate_raid_integrity_data(jsonMsg)
                sensor_message_type = self.os_sensor_type.get(self.sensor_type, "")
                if sensor_message_type:
                    self._write_internal_msgQ(EgressProcessor.name(),
                                            sensor_message_type)
                else:
                    self._log_debug("NodeDataMsgHandler, _process_msg " +
                            f"No past data found for {self.sensor_type} sensor type")


        # Update mapping of device names to serial numbers for global use
        elif jsonMsg.get("sensor_response_type") is not None:
            if jsonMsg.get("sensor_response_type") == "devicename_serialnumber":
                self._update_devicename_sn_dict(jsonMsg)
        elif jsonMsg.get("sensor_request_type") is not None and \
            jsonMsg.get("sensor_request_type").get("node_data") is not None and \
            jsonMsg.get("sensor_request_type").get("node_data").get("info") is not None and \
            jsonMsg.get("sensor_request_type").get("node_data").get("info").get("resource_type") is not None:
                self._generate_node_fru_data(jsonMsg)

        # ... handle other node sensor message types

    def _update_devicename_sn_dict(self, jsonMsg):
        """Update the dict of device names to serial numbers"""
        drive_byid = jsonMsg.get("drive_byid")
        device_name = jsonMsg.get("device_name")
        serial_number = jsonMsg.get("serial_number")

        self._drive_by_device_name[device_name] = serial_number
        self._drive_byid_by_serial_number[serial_number] = drive_byid

        self._log_debug("NodeDataMsgHandler, device_name: %s, serial_number: %s, drive_byid: %s" %
                        (device_name, serial_number, drive_byid))

    def _generate_host_update(self):
        """Create & transmit a host update message as defined
            by the sensor response json schema"""

        current_time = Utility.get_current_time()

        # Notify the node sensor to update its data required for the host_update message
        successful = self._node_sensor.read_data("host_update", self._get_debug(), self._units)
        if not successful:
            logger.error("NodeDataMsgHandler, _generate_host_update was NOT successful.")

        self._host_memory_usage_threshold = str(self._host_memory_usage_threshold)
        try:
            if self._host_memory_usage_threshold.isdigit():
                self._host_memory_usage_threshold = int(self._host_memory_usage_threshold)
            else:
                self._host_memory_usage_threshold = float(self._host_memory_usage_threshold)
        except ValueError:
            logger.warning("Host Memory Alert, Invalid host_memory_usage_threshold value are entered in config.")
            # Assigning default value to _memory_usage_threshold
            self._host_memory_usage_threshold = self.DEFAULT_HOST_MEMORY_USAGE_THRESHOLD

        memory_persistent_data = self.read_persistent_data('MEMORY_USAGE_DATA')
        if memory_persistent_data.get('memory_usage_time_map') is not None:
            previous_check_time = int(memory_persistent_data['memory_usage_time_map'])
        else:
            previous_check_time = int(-1)
        if memory_persistent_data\
                .get('memory_fault_resolved_iterations') is not None:
            fault_resolved_iters = int(
                memory_persistent_data['memory_fault_resolved_iterations'])
        else:
            fault_resolved_iters = 0
        try:
            iteration_limit = int(self._high_memory_usage_wait_threshold/self._transmit_interval)
        except ZeroDivisionError:
            iteration_limit = 0
        self.usage_time_map['memory'] = current_time

        if self._node_sensor.total_memory["percent"] >= self._host_memory_usage_threshold \
           and not self.high_usage['memory']:
            if previous_check_time == -1:
                previous_check_time = current_time
                self.persist_state_data('memory', 'MEMORY_USAGE_DATA')

            if self.usage_time_map['memory'] - previous_check_time >= self._high_memory_usage_wait_threshold:
                self.high_usage['memory'] = True

                # Create the memory data message and hand it over
                # to the egress processor to transmit
                fault_event = "Host memory usage has increased to {}%,"\
                    "beyond the configured threshold of {}% "\
                    "for more than {} seconds.".format(
                        self._node_sensor.total_memory["percent"],
                        self._host_memory_usage_threshold,
                        self._high_memory_usage_wait_threshold
                    )

                logger.warning(fault_event)

                logged_in_users = []
                # Create the host update message and hand it over to the egress processor to transmit
                hostUpdateMsg = HostUpdateMsg(self._node_sensor.host_id,
                                        self._epoch_time,
                                        self._node_sensor.boot_time,
                                        self._node_sensor.up_time,
                                        self._node_sensor.uname, self._units,
                                        self._node_sensor.total_memory,
                                        self._node_sensor.logged_in_users,
                                        self._node_sensor.process_count,
                                        self._node_sensor.running_process_count,
                                        self.FAULT,
                                        fault_event
                                        )
                # Add in uuid if it was present in the json request
                if self._uuid is not None:
                    hostUpdateMsg.set_uuid(self._uuid)
                jsonMsg = hostUpdateMsg.getJson()
                # Transmit it to message processor
                self.host_sensor_data = jsonMsg
                self.os_sensor_type["memory_usage"] = self.host_sensor_data
                self._write_internal_msgQ(EgressProcessor.name(), jsonMsg)
                self.persist_state_data('memory', 'MEMORY_USAGE_DATA')

        if self._node_sensor.total_memory["percent"] < self._host_memory_usage_threshold:
            if not self.high_usage['memory']:
                self.persist_state_data('memory', 'MEMORY_USAGE_DATA')
            else:
<<<<<<< HEAD
                if fault_resolved_iters < iteration_limit:
                    fault_resolved_iters += 1
                    self.fault_resolved_iterations['memory'] = fault_resolved_iters
                    self.persist_state_data('memory', 'MEMORY_USAGE_DATA')
                elif fault_resolved_iters >= iteration_limit:
                    # Create the memory data message and hand it over to the egress processor to transmit
                    fault_resolved_event = "Host memory usage decreased to %s, lesser than configured threshold of %s" \
                                            %(self._node_sensor.total_memory["percent"],
                                            self._host_memory_usage_threshold)
                    logger.warning(fault_resolved_event)
                    logged_in_users = []

                    # Create the host update message and hand it over to the egress processor to transmit
                    hostUpdateMsg = HostUpdateMsg(self._node_sensor.host_id,
                                            self._epoch_time,
                                            self._node_sensor.boot_time,
                                            self._node_sensor.up_time,
                                            self._node_sensor.uname, self._units,
                                            self._node_sensor.total_memory,
                                            self._node_sensor.logged_in_users,
                                            self._node_sensor.process_count,
                                            self._node_sensor.running_process_count,
                                            self.FAULT_RESOLVED,
                                            fault_resolved_event
                                            )

                    # Add in uuid if it was present in the json request
                    if self._uuid is not None:
                        hostUpdateMsg.set_uuid(self._uuid)
                    jsonMsg = hostUpdateMsg.getJson()
                    # Transmit it to message processor
                    self.host_sensor_data = jsonMsg
                    self.os_sensor_type["memory_usage"] = self.host_sensor_data
                    self._write_internal_msgQ(EgressProcessor.name(), jsonMsg)
                    self.high_usage['memory'] = False
                    self.usage_time_map['memory'] = int(-1)
                    self.fault_resolved_iterations['memory'] = 0
                    self.persist_state_data('memory', 'MEMORY_USAGE_DATA')
=======
                # Create the memory data message and hand it over
                # to the egress processor to transmit
                fault_resolved_event = "Host memory usage has decreased to {}%, "\
                    "lower than the configured threshold of {}%.".format(
                        self._node_sensor.total_memory["percent"],
                        self._host_memory_usage_threshold
                    )
                logger.warning(fault_resolved_event)
                logged_in_users = []

                # Create the host update message and hand it over to the egress processor to transmit
                hostUpdateMsg = HostUpdateMsg(self._node_sensor.host_id,
                                        self._epoch_time,
                                        self._node_sensor.boot_time,
                                        self._node_sensor.up_time,
                                        self._node_sensor.uname, self._units,
                                        self._node_sensor.total_memory,
                                        self._node_sensor.logged_in_users,
                                        self._node_sensor.process_count,
                                        self._node_sensor.running_process_count,
                                        self.FAULT_RESOLVED,
                                        fault_resolved_event
                                        )

                # Add in uuid if it was present in the json request
                if self._uuid is not None:
                    hostUpdateMsg.set_uuid(self._uuid)
                jsonMsg = hostUpdateMsg.getJson()
                # Transmit it to message processor
                self.host_sensor_data = jsonMsg
                self.os_sensor_type["memory_usage"] = self.host_sensor_data
                self._write_internal_msgQ(EgressProcessor.name(), jsonMsg)
                self.high_usage['memory'] = False
                self.usage_time_map['memory'] = int(-1)
                self.persist_state_data('memory', 'MEMORY_USAGE_DATA')
>>>>>>> a3d6af96

    def _generate_local_mount_data(self):
        """Create & transmit a local_mount_data message as defined
            by the sensor response json schema"""

        # Notify the node sensor to update its data required for the local_mount_data message
        successful = self._node_sensor.read_data("local_mount_data", self._get_debug(), self._units)
        if not successful:
            logger.error("NodeDataMsgHandler, _generate_local_mount_data was NOT successful.")

        # Create the local mount data message and hand it over to the egress processor to transmit
        localMountDataMsg = LocalMountDataMsg(self._node_sensor.host_id,
                                self._epoch_time,
                                self._node_sensor.free_space,
                                self._node_sensor.free_inodes,
                                self._node_sensor.free_swap,
                                self._node_sensor.total_space,
                                self._node_sensor.total_swap,
                                self._units)

        # Add in uuid if it was present in the json request
        if self._uuid is not None:
            localMountDataMsg.set_uuid(self._uuid)
        jsonMsg = localMountDataMsg.getJson()

        # Transmit it to message processor
        self._write_internal_msgQ(EgressProcessor.name(), jsonMsg)

    def _generate_cpu_data(self):
        """Create & transmit a cpu_data message as defined
            by the sensor response json schema"""

        current_time = Utility.get_current_time()

        # Notify the node sensor to update its data required for the cpu_data message
        successful = self._node_sensor.read_data("cpu_data", self._get_debug())
        if not successful:
            logger.error("NodeDataMsgHandler, _generate_cpu_data was NOT successful.")

        self._cpu_usage_threshold = str(self._cpu_usage_threshold)
        try:
            if self._cpu_usage_threshold.isdigit():
                self._cpu_usage_threshold = int(self._cpu_usage_threshold)
            else:
                self._cpu_usage_threshold = float(self._cpu_usage_threshold)
        except ValueError:
            logger.warning("CPU Usage Alert, Invalid host_memory_usage_threshold value are entered in config.")
            # Assigning default value to _cpu_usage_threshold
            self._cpu_usage_threshold = self.DEFAULT_CPU_USAGE_THRESHOLD

        cpu_persistent_data = self.read_persistent_data('CPU_USAGE_DATA')
        if cpu_persistent_data.get('cpu_usage_time_map') is not None:
            previous_check_time = int(cpu_persistent_data['cpu_usage_time_map'])
        else:
            previous_check_time = int(-1)
        if cpu_persistent_data.get('cpu_fault_resolved_iterations') is not None:
            fault_resolved_iters = int(
                cpu_persistent_data['cpu_fault_resolved_iterations'])
        else:
            fault_resolved_iters = 0
        try:
            iteration_limit = int(
                self._high_cpu_usage_wait_threshold/self._transmit_interval)
        except ZeroDivisionError:
            iteration_limit = 0
        self.usage_time_map['cpu'] = current_time

        if self._node_sensor.cpu_usage >= self._cpu_usage_threshold \
           and not self.high_usage['cpu']:
            if previous_check_time == -1:
                previous_check_time = current_time
                self.persist_state_data('cpu', 'CPU_USAGE_DATA')

            if self.usage_time_map['cpu'] - previous_check_time >= self._high_cpu_usage_wait_threshold:

                self.high_usage['cpu'] = True
<<<<<<< HEAD
                # Create the cpu usage data message and hand it over to the egress processor to transmit
                fault_event = "CPU usage increased to %s, beyond configured threshold of %s for more than %s seconds" \
                                %(self._node_sensor.cpu_usage, self._cpu_usage_threshold,
                                    self._high_cpu_usage_wait_threshold)
=======

                # Create the cpu usage data message and hand it over
                # to the egress processor to transmit
                fault_event = "CPU usage has increased to {}%, "\
                    "beyond the configured threshold of {}% "\
                    "for more than {} seconds.".format(
                        self._node_sensor.cpu_usage,
                        self._cpu_usage_threshold,
                        self._high_cpu_usage_wait_threshold
                    )
>>>>>>> a3d6af96
                logger.warning(fault_event)

                # Create the cpu usage update message and hand it over to the egress processor to transmit
                cpuDataMsg = CPUdataMsg(self._node_sensor.host_id,
                                    self._epoch_time,
                                    self._node_sensor.csps,
                                    self._node_sensor.idle_time,
                                    self._node_sensor.interrupt_time,
                                    self._node_sensor.iowait_time,
                                    self._node_sensor.nice_time,
                                    self._node_sensor.softirq_time,
                                    self._node_sensor.steal_time,
                                    self._node_sensor.system_time,
                                    self._node_sensor.user_time,
                                    self._node_sensor.cpu_core_data,
                                    self._node_sensor.cpu_usage,
                                    self.FAULT,
                                    fault_event
                                )

                # Add in uuid if it was present in the json request
                if self._uuid is not None:
                    cpuDataMsg.set_uuid(self._uuid)
                jsonMsg = cpuDataMsg.getJson()
                self.cpu_sensor_data = jsonMsg
                self.os_sensor_type["cpu_usage"] = self.cpu_sensor_data

                # Transmit it to message processor
                self._write_internal_msgQ(EgressProcessor.name(), jsonMsg)
                # Store the state to Persistent Cache.
                self.persist_state_data('cpu', 'CPU_USAGE_DATA')

        if self._node_sensor.cpu_usage < self._cpu_usage_threshold:
            if not self.high_usage['cpu']:
                self.persist_state_data('cpu', 'CPU_USAGE_DATA')
            else:
<<<<<<< HEAD
                if fault_resolved_iters < iteration_limit:
                    fault_resolved_iters += 1
                    self.fault_resolved_iterations['cpu'] = fault_resolved_iters
                    self.persist_state_data('cpu', 'CPU_USAGE_DATA')
                elif fault_resolved_iters >= iteration_limit:

                    # Create the cpu usage data message and hand it over to the egress processor to transmit
                    fault_resolved_event = "CPU usage decreased to %s, lesser than configured threshold of %s" \
                        %(self._node_sensor.cpu_usage, self._cpu_usage_threshold)
                    logger.warning(fault_resolved_event)

                    # Create the cpu usage update message and hand it over to the egress processor to transmit
                    cpuDataMsg = CPUdataMsg(self._node_sensor.host_id,
                                        self._epoch_time,
                                        self._node_sensor.csps,
                                        self._node_sensor.idle_time,
                                        self._node_sensor.interrupt_time,
                                        self._node_sensor.iowait_time,
                                        self._node_sensor.nice_time,
                                        self._node_sensor.softirq_time,
                                        self._node_sensor.steal_time,
                                        self._node_sensor.system_time,
                                        self._node_sensor.user_time,
                                        self._node_sensor.cpu_core_data,
                                        self._node_sensor.cpu_usage,
                                        self.FAULT_RESOLVED,
                                        fault_resolved_event
                                    )
=======
                # Create the cpu usage data message and hand it over
                # to the egress processor to transmit
                fault_resolved_event = "CPU usage has decreased to {}%, "\
                    "lower than the configured threshold of {}%.".format(
                        self._node_sensor.cpu_usage,
                        self._cpu_usage_threshold
                    )
                logger.warning(fault_resolved_event)

                # Create the cpu usage update message and hand it over to the egress processor to transmit
                cpuDataMsg = CPUdataMsg(self._node_sensor.host_id,
                                    self._epoch_time,
                                    self._node_sensor.csps,
                                    self._node_sensor.idle_time,
                                    self._node_sensor.interrupt_time,
                                    self._node_sensor.iowait_time,
                                    self._node_sensor.nice_time,
                                    self._node_sensor.softirq_time,
                                    self._node_sensor.steal_time,
                                    self._node_sensor.system_time,
                                    self._node_sensor.user_time,
                                    self._node_sensor.cpu_core_data,
                                    self._node_sensor.cpu_usage,
                                    self.FAULT_RESOLVED,
                                    fault_resolved_event
                                )

                # Add in uuid if it was present in the json request
                if self._uuid is not None:
                    cpuDataMsg.set_uuid(self._uuid)
                jsonMsg = cpuDataMsg.getJson()
                self.cpu_sensor_data = jsonMsg
                self.os_sensor_type["cpu_usage"] = self.cpu_sensor_data
>>>>>>> a3d6af96

                    # Add in uuid if it was present in the json request
                    if self._uuid is not None:
                        cpuDataMsg.set_uuid(self._uuid)
                    jsonMsg = cpuDataMsg.getJson()
                    self.cpu_sensor_data = jsonMsg
                    self.os_sensor_type["cpu_usage"] = self.cpu_sensor_data

                    # Transmit it to message processor
                    self._write_internal_msgQ(EgressProcessor.name(), jsonMsg)
                    self.high_usage['cpu'] = False
                    self.usage_time_map['cpu'] = int(-1)
                    self.fault_resolved_iterations['cpu'] = 0
                    # Store the state to Persistent Cache.
                    self.persist_state_data('cpu', 'CPU_USAGE_DATA')

    def _send_ifdata_json_msg(self, sensor_type, resource_id, resource_type, state, severity, event=""):
        """A resuable method for transmitting IFDataMsg to RMQ and IEM logging"""
        ifDataMsg = IFdataMsg(self._node_sensor.host_id,
                                self._node_sensor.local_time,
                                self._node_sensor.if_data,
                                resource_id,
                                resource_type,
                                state, severity, event)
        # Add in uuid if it was present in the json request
        if self._uuid is not None:
            ifDataMsg.set_uuid(self._uuid)
        jsonMsg = ifDataMsg.getJson()
        self.if_sensor_data = jsonMsg
        self.os_sensor_type[sensor_type] = self.if_sensor_data

        # Transmit it to message processor
        self._write_internal_msgQ(EgressProcessor.name(), jsonMsg)
        self.persist_state_data('nw', 'NW_SENSOR_DATA')

    def _generate_if_data(self):
        """Create & transmit a network interface data message as defined
            by the sensor response json schema"""

        event_field = ""

        # Notify the node sensor to update its data required for the if_data message
        successful = self._node_sensor.read_data("if_data", self._get_debug())
        if not successful:
            logger.error("NodeDataMsgHandler, _generate_if_data was NOT successful.")
        interfaces = self._node_sensor.if_data

        nw_alerts = self._get_nwalert(interfaces)

        # Get all cable connections state and generate alert on
        # cables identified for fault detected and resolved state
        nw_cable_alerts = self._nw_cable_alert_exists(interfaces)
        for nw_cable_resource_id, state in nw_cable_alerts.items():
            severity = self.severity_reader.map_severity(state)

            # Check if any nw interface fault is there because of cable pull
            if nw_alerts and nw_alerts[nw_cable_resource_id] == state:
                if state == self.FAULT:
                    self.INTERFACE_FAULT_DETECTED = True

                    # if yes, then mark the flag detection True for the respective interface
                    self.interface_fault_state[nw_cable_resource_id] = self.INTERFACE_FAULT_DETECTED
                    event_field = f'Network interface: {nw_cable_resource_id}' + ' ' \
                                   'is also down because of cable fault'
                else:
                    event_field = f'Network interface: {nw_cable_resource_id}' + ' ' \
                                   'is also up after cable insertion'

            # Send the cable alert
            self._send_ifdata_json_msg("nw", nw_cable_resource_id, self.NW_CABLE_RESOURCE_TYPE, state, severity, event_field)

        # Check for Nw interface fault
        for nw_resource_id, nw_state in nw_alerts.items():
            # Check if nw interface fault is resolved. If resolved, check whether its
            # resolved by cable insertion by checking the self.interface_fault_state
            # dictionary.
            if (self.interface_fault_state and nw_state == self.FAULT_RESOLVED and not \
               self.interface_fault_state.get(nw_resource_id)):

                # delete the entry for that interface from the interface
                # directory specifically maintaned to track interface
                # fault in case of cable fault. This is imp because otherwise
                # if fault occurs for the same nw interface after cable insertion case,
                # fault_resolved alert for the same nw interface will not be seen.
                del self.interface_fault_state[nw_resource_id]
                continue

            elif self.interface_fault_state.get(nw_resource_id):
                # If yes, then don't repeat the alert.
                continue

            if nw_state == self.FAULT:
                event_field = f'Network interface {nw_resource_id} is down'
            else:
                event_field = f'Network interface {nw_resource_id} is up'

            # If no or for othe interface, send the alert
            severity = self.severity_reader.map_severity(nw_state)
            self._send_ifdata_json_msg("nw", nw_resource_id, self.NW_RESOURCE_TYPE, nw_state, severity, event_field)

    def _get_nwalert(self, interfaces):
        """
        Get network interfaces with fault/OK state for each interface.
        Parameters:
                    interfaces(list) : List of availabel network interfaces
        Returns: Dictionary of network interfaces having key as interface name and value as fault state.
        Return type: dict
        """
        nw_alerts = {}
        try:
            for interface in interfaces:
                interface_name = interface.get("ifId")
                nw_status = interface.get("nwStatus")
                logger.debug("{0}:{1}".format(interface_name, nw_status))
                # fault detected (Down/UNKNOWN, Up/UNKNOWN to Down, Up/Down to UNKNOWN)
                if nw_status == 'DOWN' or nw_status == 'UNKNOWN':
                    if self.prev_nw_status.get(interface_name) != nw_status:
                        if self.prev_nw_status.get(interface_name) and self.prev_nw_status.get(interface_name) == 'UP':
                            logger.warning(f"Network connection fault is detected for interface:'{interface_name}'")
                            nw_alerts[interface_name] = self.FAULT
                        self.prev_nw_status[interface_name] = nw_status
                # fault resolved (Down to Up)
                elif nw_status == 'UP':
                    if self.prev_nw_status.get(interface_name) != nw_status:
                        if self.prev_nw_status.get(interface_name):
                            logger.info(f"Network connection fault is resolved for interface:'{interface_name}'")
                            nw_alerts[interface_name] = self.FAULT_RESOLVED
                        self.prev_nw_status[interface_name] = nw_status
                else:
                    logger.warning(f"Network connection state is:'{nw_status}', for interface:'{interface_name}'")
        except Exception as e:
            logger.error(f"Exception occurs while checking for network alert condition:'{e}'")
        logger.debug("nw_alerts existed for:{}".format(nw_alerts))
        return nw_alerts

    def _nw_cable_alert_exists(self, interfaces):
        """Checks cable connection status with physical link(carrier) state and
        avoids duplicate alert reporting by comparing with its previous state.
        Fault detection is identified by physical link state Down.
        Fault resolved is identified by physical link state changed from Down to Up.
        """
        identified_cables = {}

        for interface in interfaces:

            interface_name = interface.get("ifId")
            phy_link_status = interface.get("nwCableConnStatus")

            # fault detected (Down, Up to Down)
            if phy_link_status == 'DOWN':
                if self.prev_cable_cnxns.get(interface_name) != phy_link_status:
                    if self.prev_cable_cnxns.get(interface_name):
                        logger.warning(f"Cable connection fault is detected with '{interface_name}'")
                        identified_cables[interface_name] = self.FAULT
                    self.prev_cable_cnxns[interface_name] = phy_link_status
            # fault resolved (Down to Up)
            elif phy_link_status == 'UP':
                if self.prev_cable_cnxns.get(interface_name) != phy_link_status:
                    if self.prev_cable_cnxns.get(interface_name):
                        logger.info(f"Cable connection fault is resolved with '{interface_name}'")
                        identified_cables[interface_name] = self.FAULT_RESOLVED

                        if self.interface_fault_state and interface_name in self.interface_fault_state:
                            # After the cable fault is resolved, unset the flag for interface
                            # So that, it can be tracked further for any failure
                            self.INTERFACE_FAULT_DETECTED = False
                            self.interface_fault_state[interface_name] = self.INTERFACE_FAULT_DETECTED

                            # Also clear the global nw interface dictionary
                            self.prev_nw_status[interface_name] = phy_link_status

                    self.prev_cable_cnxns[interface_name] = phy_link_status
            else:
                logger.debug(f"Cable connection state is unknown with '{interface_name}'")

        return identified_cables

    def _generate_disk_space_alert(self):
        """Create & transmit a disk_space_alert message as defined
            by the sensor response json schema"""

        # Notify the node sensor to update its data required for the disk_space_data message
        successful = self._node_sensor.read_data("disk_space_alert", self._get_debug(), self._units)
        if not successful:
            logger.error("NodeDataMsgHandler, _generate_disk_space_alert was NOT successful.")
            return

        # Changing disk_usage_threshold type according to what value type entered in config file
        self._disk_usage_threshold = str(self._disk_usage_threshold)
        try:
            if self._disk_usage_threshold.isdigit():
                self._disk_usage_threshold = int(self._disk_usage_threshold)
            else:
                self._disk_usage_threshold = float(self._disk_usage_threshold)
        except ValueError:
            logger.warning("Disk Space Alert, Invalid disk_usage_threshold value are entered in config.")
            # Assigning default value to _disk_usage_threshold
            self._disk_usage_threshold = self.DEFAULT_DISK_USAGE_THRESHOLD

        if self._node_sensor.disk_used_percentage >= self._disk_usage_threshold \
           and not self.high_usage['disk']:

            self.high_usage['disk'] = True
            # Create the disk space data message and hand it over
            # to the egress processor to transmit
            fault_event = "Disk usage has increased to {}%, "\
                "beyond the configured threshold of {}%.".format(
                    self._node_sensor.disk_used_percentage,
                    self._disk_usage_threshold
                )
            logger.warning(fault_event)
            diskSpaceAlertMsg = DiskSpaceAlertMsg(self._node_sensor.host_id,
                                    self._epoch_time,
                                    self._node_sensor.total_space,
                                    self._node_sensor.free_space,
                                    self._node_sensor.disk_used_percentage,
                                    self._units,
                                    self.FAULT,fault_event)

            # Add in uuid if it was present in the json request
            if self._uuid is not None:
                diskSpaceAlertMsg.set_uuid(self._uuid)
            jsonMsg = diskSpaceAlertMsg.getJson()
            self.disk_sensor_data = jsonMsg
            self.os_sensor_type["disk_space"] = self.disk_sensor_data

            # Transmit it to message processor
            self._write_internal_msgQ(EgressProcessor.name(), jsonMsg)
            # Save the new state in Persistent Cache.
            self.persist_state_data('disk', 'DISK_USAGE_DATA')

        if self._node_sensor.disk_used_percentage <= self._disk_usage_threshold \
           and self.high_usage['disk']:

            # Create the disk space data message and hand it over
            # to the egress processor to transmit
            fault_resolved_event = "Disk usage has decreased to {}%, "\
                "lower than the configured threshold of {}%.".format(
                    self._node_sensor.disk_used_percentage,
                    self._disk_usage_threshold
                )
            logger.warning(fault_resolved_event)
            diskSpaceAlertMsg = DiskSpaceAlertMsg(self._node_sensor.host_id,
                                    self._epoch_time,
                                    self._node_sensor.total_space,
                                    self._node_sensor.free_space,
                                    self._node_sensor.disk_used_percentage,
                                    self._units,
                                    self.FAULT_RESOLVED,
                                    fault_resolved_event
                                    )

            # Add in uuid if it was present in the json request
            if self._uuid is not None:
                diskSpaceAlertMsg.set_uuid(self._uuid)
            jsonMsg = diskSpaceAlertMsg.getJson()
            self.disk_sensor_data = jsonMsg
            self.os_sensor_type["disk_space"] = self.disk_sensor_data

            # Transmit it to message processor
            self._write_internal_msgQ(EgressProcessor.name(), jsonMsg)
            self.high_usage['disk'] = False
            # Save the new state in Persistent Cache.
            self.persist_state_data('disk', 'DISK_USAGE_DATA')

    def _generate_raid_data(self, jsonMsg):
        """Create & transmit a RAID status data message as defined
            by the sensor response json schema"""
        successful = self._node_sensor.read_data("raid", self._get_debug(), self._units)
        if not successful:
            logger.error("NodeDataMsgHandler, updating RAID information was NOT successful.")
            return

        # See if status is in the msg; ie it's an internal msg from the RAID sensor
        if jsonMsg.get("sensor_request_type").get("node_data").get("status") is not None:
            sensor_request = jsonMsg.get("sensor_request_type").get("node_data")
            host_name = sensor_request.get("host_id")
            alert_type = sensor_request.get("alert_type")
            alert_id = sensor_request.get("alert_id")
            severity = sensor_request.get("severity")
            info = sensor_request.get("info")
            specific_info = sensor_request.get("specific_info")
            self._raid_device = jsonMsg.get("sensor_request_type").get("node_data").get("specific_info").get("device")
            self._raid_drives = list(jsonMsg.get("sensor_request_type").get("node_data").get("specific_info").get("drives"))
            raidDataMsg = RAIDdataMsg(host_name, alert_type, alert_id, severity, info, specific_info)
            # Add in uuid if it was present in the json request
            if self._uuid is not None:
                raidDataMsg.set_uuid(self._uuid)
            jsonMsg = raidDataMsg.getJson()
            self.raid_sensor_data = jsonMsg
            self.os_sensor_type["raid_data"] = self.raid_sensor_data

            # Loop thru each index of drives containing only paths and fill in with s/n
            for drive in self._raid_drives:
                self._log_debug("drive: %s" % str(drive))

                if drive.get("identity") is not None:
                    path = drive.get("identity").get("path")
                    self._log_debug("path: %s" % str(path))

                    # Lookup the serial number from the path
                    serial_number = str(self._drive_by_device_name.get(path))
                    self._log_debug("serial_number: %s" % str(serial_number))
                    if serial_number != "None":
                        drive["identity"]["serialNumber"] = serial_number

                    # Change device path to path-byid
                    drive_byid = str(self._drive_byid_by_serial_number.get(serial_number))
                    if drive_byid != "None":
                        drive["identity"]["path"] = drive_byid

            self._log_debug("_generate_raid_data, host_id: %s, device: %s, drives: %s" %
                    (self._node_sensor.host_id, self._raid_device, str(self._raid_drives)))

    def _generate_raid_integrity_data(self, jsonMsg):
        """Create & transmit a Validate RAID result data message as defined
            by the sensor response json schema"""
        logger.debug("NodeDataMsgHandler, Validating RAID information")

        # See if status is in the msg; ie it's an internal msg from the RAID sensor
        if jsonMsg.get("sensor_request_type").get("node_data").get("status") is not None:
            sensor_request = jsonMsg.get("sensor_request_type").get("node_data")
            host_name = sensor_request.get("host_id")
            alert_type = sensor_request.get("alert_type")
            alert_id = sensor_request.get("alert_id")
            severity = sensor_request.get("severity")
            info = sensor_request.get("info")
            specific_info = sensor_request.get("specific_info")
            self._alert = jsonMsg.get("sensor_request_type").get("node_data").get("specific_info").get("error")
            RAIDintegrityMsg = RAIDIntegrityMsg(host_name, alert_type, alert_id, severity, info, specific_info)
            # Add in uuid if it was present in the json request
            if self._uuid is not None:
                RAIDintegrityMsg.set_uuid(self._uuid)
            jsonMsg = RAIDintegrityMsg.getJson()
            self.raid_integrity_data = jsonMsg
            self.os_sensor_type["raid_integrity"] = self.raid_integrity_data

            self._log_debug("_generate_raid_integrity_data, host_id: %s" %
                    (self._node_sensor.host_id))

    def _generate_node_fru_data(self, jsonMsg):
        """Create & transmit a FRU IPMI data message as defined
            by the sensor response json schema"""

        if self._node_sensor.host_id is None:
            successful = self._node_sensor.read_data("None", self._get_debug(), self._units)
            if not successful:
                logger.error("NodeDataMsgHandler, updating host information was NOT successful.")

        if jsonMsg.get("sensor_request_type").get("node_data") is not None:
            self._fru_info = jsonMsg.get("sensor_request_type").get("node_data")
            node_ipmi_data_msg = NodeIPMIDataMsg(self._fru_info)

        if self._uuid is not None:
            node_ipmi_data_msg.set_uuid(self._uuid)
        jsonMsg = node_ipmi_data_msg.getJson()
        self._write_internal_msgQ(EgressProcessor.name(), jsonMsg)

    def suspend(self):
        """Suspends the module thread. It should be non-blocking"""
        super(NodeDataMsgHandler, self).suspend()
        self._suspended = True

    def resume(self):
        """Resumes the module thread. It should be non-blocking"""
        super(NodeDataMsgHandler, self).resume()
        self._suspended = False

    def shutdown(self):
        """Clean up scheduler queue and gracefully shutdown thread"""
        super(NodeDataMsgHandler, self).shutdown()
<|MERGE_RESOLUTION|>--- conflicted
+++ resolved
@@ -1,1154 +1,1079 @@
-# Copyright (c) 2001-2020 Seagate Technology LLC and/or its Affiliates
-#
-# This program is free software: you can redistribute it and/or modify it under the
-# terms of the GNU Affero General Public License as published by the Free Software
-# Foundation, either version 3 of the License, or (at your option) any later version.
-#
-# This program is distributed in the hope that it will be useful, but WITHOUT ANY
-# WARRANTY; without even the implied warranty of MERCHANTABILITY or FITNESS FOR A
-# PARTICULAR PURPOSE. See the GNU Affero General Public License for more details.
-#
-# You should have received a copy of the GNU Affero General Public License along
-# with this program. If not, see <https://www.gnu.org/licenses/>. For any questions
-# about this software or licensing, please email opensource@seagate.com or
-# cortx-questions@seagate.com.
-
-"""
- ****************************************************************************
-  Description:       Message Handler for requesting node data
- ****************************************************************************
-"""
-
-import json
-import time
-import os
-
-from framework.base.internal_msgQ import InternalMsgQ
-from framework.base.module_thread import ScheduledModuleThread
-from framework.base.sspl_constants import enabled_products, DATA_PATH
-from framework.utils.conf_utils import (GLOBAL_CONF, SSPL_CONF, Conf,
-                                        NODE_ID_KEY)
-from framework.utils.service_logging import logger
-from framework.utils.severity_reader import SeverityReader
-from json_msgs.messages.sensors.cpu_data import CPUdataMsg
-from json_msgs.messages.sensors.disk_space_alert import DiskSpaceAlertMsg
-from json_msgs.messages.sensors.host_update import HostUpdateMsg
-from json_msgs.messages.sensors.if_data import IFdataMsg
-from json_msgs.messages.sensors.local_mount_data import LocalMountDataMsg
-from json_msgs.messages.sensors.node_hw_data import NodeIPMIDataMsg
-from json_msgs.messages.sensors.raid_data import RAIDdataMsg
-from json_msgs.messages.sensors.raid_integrity_msg import RAIDIntegrityMsg
-from framework.messaging.egress_processor import EgressProcessor
-from framework.utils.store_factory import file_store
-from framework.utils.utility import Utility
-
-# Override default store
-store = file_store
-
-class NodeDataMsgHandler(ScheduledModuleThread, InternalMsgQ):
-    """Message Handler for generic node requests and generating
-        host update messages on a regular interval"""
-
-    MODULE_NAME = "NodeDataMsgHandler"
-    PRIORITY    = 2
-
-    # Section and keys in configuration file
-    NODEDATAMSGHANDLER = MODULE_NAME.upper()
-    TRANSMIT_INTERVAL = 'transmit_interval'
-    HIGH_CPU_USAGE_WAIT_THRESHOLD = 'high_cpu_usage_wait_threshold'
-    HIGH_MEMORY_USAGE_WAIT_THRESHOLD = 'high_memory_usage_wait_threshold'
-    UNITS = 'units'
-    DISK_USAGE_THRESHOLD = 'disk_usage_threshold'
-    DEFAULT_DISK_USAGE_THRESHOLD = 80
-    CPU_USAGE_THRESHOLD = 'cpu_usage_threshold'
-    DEFAULT_CPU_USAGE_THRESHOLD = 80
-    HOST_MEMORY_USAGE_THRESHOLD = 'host_memory_usage_threshold'
-    DEFAULT_HOST_MEMORY_USAGE_THRESHOLD = 80
-
-    SYSTEM_INFORMATION = "SYSTEM_INFORMATION"
-
-    IPMI_RESOURCE_TYPE_PSU = "node:fru:psu"
-    IPMI_RESOURCE_TYPE_FAN = "node:fru:fan"
-    IPMI_RESOURCE_TYPE_DISK = "node:fru:disk"
-    IPMI_RESOURCE_TYPE_TEMPERATURE = "node:sensor:temperature"
-    IPMI_RESOURCE_TYPE_VOLTAGE = "node:sensor:voltage"
-    # TODO: Enable this code once Intel servers become available
-    # to test the current sensor
-    # IPMI_RESOURCE_TYPE_CURRENT = "node:sensor:current"
-    NW_RESOURCE_TYPE = "node:interface:nw"
-    NW_CABLE_RESOURCE_TYPE = "node:interface:nw:cable"
-    high_usage = {
-        'cpu' : False,
-        'disk' : False,
-        'memory' : False
-    }
-    usage_time_map = {
-        'cpu' : -1,
-        'memory' : -1,
-        'disk' : -1
-    }
-    fault_resolved_iterations = {
-        'cpu': 0,
-        'memory': 0,
-        'disk': 0
-    }
-    prev_nw_status = {}
-    prev_cable_cnxns = {}
-    # Dir to maintain fault detected state for interface
-    # in case of cable fault detection
-    interface_fault_state = {}
-    FAULT = "fault"
-    FAULT_RESOLVED = "fault_resolved"
-
-    INTERFACE_FAULT_DETECTED = False
-
-    CACHE_DIR_NAME = "server"
-
-    # Dependency list
-    DEPENDENCIES = {
-                    "plugins": ["EgressProcessor"],
-                    "rpms": []
-    }
-
-    @staticmethod
-    def name():
-        """ @return: name of the module."""
-        return NodeDataMsgHandler.MODULE_NAME
-
-    def __init__(self):
-        super(NodeDataMsgHandler, self).__init__(self.MODULE_NAME,
-                                                  self.PRIORITY)
-        # Flag to indicate suspension of module
-        self._suspended = False
-
-    @staticmethod
-    def dependencies():
-        """Returns a list of plugins and RPMs this module requires
-           to function.
-        """
-        return NodeDataMsgHandler.DEPENDENCIES
-
-    def initialize(self, conf_reader, msgQlist, product):
-        """initialize configuration reader and internal msg queues"""
-        # Initialize ScheduledMonitorThread
-        super(NodeDataMsgHandler, self).initialize(conf_reader)
-
-        # Initialize internal message queues for this module
-        super(NodeDataMsgHandler, self).initialize_msgQ(msgQlist)
-
-        self._transmit_interval = int(Conf.get(SSPL_CONF, f"{self.NODEDATAMSGHANDLER}>{self.TRANSMIT_INTERVAL}",
-                                               60))
-        self._high_cpu_usage_wait_threshold = int(Conf.get(SSPL_CONF,
-                                                f"{self.NODEDATAMSGHANDLER}>{self.HIGH_CPU_USAGE_WAIT_THRESHOLD}",60))
-        self._high_memory_usage_wait_threshold = int(Conf.get(SSPL_CONF,
-                                                f"{self.NODEDATAMSGHANDLER}>{self.HIGH_MEMORY_USAGE_WAIT_THRESHOLD}",60))
-        self._units = Conf.get(SSPL_CONF, f"{self.NODEDATAMSGHANDLER}>{self.UNITS}",
-                                                "MB")
-        self._disk_usage_threshold = Conf.get(SSPL_CONF, f"{self.NODEDATAMSGHANDLER}>{self.DISK_USAGE_THRESHOLD}",
-                                                self.DEFAULT_DISK_USAGE_THRESHOLD)
-
-        self._cpu_usage_threshold = Conf.get(SSPL_CONF, f"{self.NODEDATAMSGHANDLER}>{self.CPU_USAGE_THRESHOLD}",
-                                                self.DEFAULT_CPU_USAGE_THRESHOLD)
-
-        self._host_memory_usage_threshold = Conf.get(SSPL_CONF, f"{self.NODEDATAMSGHANDLER}>{self.HOST_MEMORY_USAGE_THRESHOLD}",
-                                                self.DEFAULT_HOST_MEMORY_USAGE_THRESHOLD)
-
-        self.node_id = Conf.get(GLOBAL_CONF, NODE_ID_KEY, "SN01")
-
-        self.bmcNwStatus = None
-        self.severity_reader = SeverityReader()
-        self._node_sensor    = None
-        self._login_actuator = None
-        self.disk_sensor_data = None
-        self.host_sensor_data = None
-        self.if_sensor_data = None
-        self.cpu_sensor_data = None
-        self.raid_sensor_data = None
-        self.sensor_type = None
-        self._epoch_time = str(int(time.time()))
-        self._raid_drives = []
-        self._raid_device = "N/A"
-        self.os_sensor_type = {
-            "disk_space" : self.disk_sensor_data,
-            "memory_usage" : self.host_sensor_data,
-            "nw"   : self.if_sensor_data,
-            "cpu_usage"  : self.cpu_sensor_data,
-            "raid_data" : self.raid_sensor_data
-        }
-
-        # UUID used in json msgs
-        self._uuid = None
-
-        # Dict of drives by device name from systemd
-        self._drive_by_device_name = {}
-
-        # Dict of drive path by-ids by serial number from systemd
-        self._drive_byid_by_serial_number = {}
-
-        self._import_products(product)
-        self.cache_dir_path = os.path.join(DATA_PATH, self.CACHE_DIR_NAME)
-
-        self.persistent_data = {
-            'cpu' : {},
-            'disk' : {},
-            'memory' : {},
-            'nw' : {}
-        }
-        # Persistent Cache for High CPU usage
-        self.init_from_persistent_cache('cpu', 'CPU_USAGE_DATA')
-        # Persistent Cache for High Disk Usage
-        self.init_from_persistent_cache('disk', 'DISK_USAGE_DATA')
-        # Persistent Cache for High Memory Usage
-        self.init_from_persistent_cache('memory', 'MEMORY_USAGE_DATA')
-        # Persistent Cache for Nework sensor
-        self.init_from_persistent_cache('nw', 'NW_SENSOR_DATA')
-
-    def init_from_persistent_cache(self, resource, data_path):
-        PER_DATA_PATH = os.path.join(self.cache_dir_path,
-                            f'{data_path}_{self.node_id}')
-
-        if os.path.isfile(PER_DATA_PATH):
-            self.persistent_data[resource] = store.get(PER_DATA_PATH)
-        if self.persistent_data[resource]:
-            if resource == 'nw':
-                self.prev_nw_status = \
-                    self.persistent_data[resource].get('prev_nw_status', {})
-                self.prev_cable_cnxns \
-                    = self.persistent_data[resource].get('prev_cable_cnxns', {})
-                self.interface_fault_state \
-                    = self.persistent_data[resource].get('interface_fault_state', {})
-            elif self.persistent_data[resource]\
-                [f'high_{resource}_usage'].lower() == "true":
-                self.high_usage[resource] = True
-            else:
-                self.high_usage[resource] = False
-        else:
-            self.persist_state_data(resource, data_path)
-
-    def persist_state_data(self, resource, data_path):
-        PER_DATA_PATH = os.path.join(self.cache_dir_path,
-                            f'{data_path}_{self.node_id}')
-        if resource == 'nw':
-            self.persistent_data[resource] = {
-                'prev_nw_status' : self.prev_nw_status,
-                'prev_cable_cnxns' : self.prev_cable_cnxns,
-                'interface_fault_state' : self.interface_fault_state
-            }
-        else:
-            self.persistent_data[resource] = {
-                f'high_{resource}_usage': str(self.high_usage[resource]),
-                f'{resource}_usage_time_map':
-                    str(self.usage_time_map[resource]),
-                f'{resource}_fault_resolved_iterations':
-                    str(self.fault_resolved_iterations[resource])
-            }
-        store.put(self.persistent_data[resource], PER_DATA_PATH)
-
-    def read_persistent_data(self, data_path):
-        """Read resource data from persistent cache."""
-        PER_DATA_PATH = os.path.join(self.cache_dir_path,
-                            f'{data_path}_{self.node_id}')
-
-        if os.path.isfile(PER_DATA_PATH):
-            persistent_data = store.get(PER_DATA_PATH)
-            return persistent_data
-
-        return None
-
-    def _import_products(self, product):
-        """Import classes based on which product is being used"""
-        if product.lower() in [x.lower() for x in enabled_products]:
-            from zope.component import queryUtility
-            self._queryUtility = queryUtility
-
-    def run(self):
-        """Run the module periodically on its own thread."""
-        self._log_debug("Start accepting requests")
-
-        # Do not proceed if module is suspended
-        if self._suspended == True:
-            self._scheduler.enter(1, self._priority, self.run, ())
-            return
-
-        # self._set_debug(True)
-        # self._set_debug_persist(True)
-
-        try:
-            # Query the Zope GlobalSiteManager for an object implementing INodeData
-            if self._node_sensor is None:
-                from sensors.INode_data import INodeData
-                self._node_sensor = self._queryUtility(INodeData)()
-                self._log_debug("_node_sensor name: %s" % self._node_sensor.name())
-
-            # Delay for the desired interval if it's greater than zero
-            if self._transmit_interval > 0:
-                logger.debug("self._transmit_interval:{}".format(self._transmit_interval))
-                timer = self._transmit_interval
-                while timer > 0:
-                    # See if the message queue contains an entry and process
-                    jsonMsg, _ = self._read_my_msgQ_noWait()
-                    if jsonMsg is not None:
-                        self._process_msg(jsonMsg)
-
-                    time.sleep(1)
-                    timer -= 1
-
-                # Generate the JSON messages with data from the node and transmit on regular interval
-                self._generate_host_update()
-                self._generate_cpu_data()
-                self._generate_if_data()
-                self._generate_disk_space_alert()
-
-            # If the timer is zero then block for incoming requests notifying to transmit data
-            else:
-                # Block on message queue until it contains an entry
-                jsonMsg, _ = self._read_my_msgQ()
-                if jsonMsg is not None:
-                    self._process_msg(jsonMsg)
-
-                # Keep processing until the message queue is empty
-                while not self._is_my_msgQ_empty():
-                    jsonMsg, _ = self._read_my_msgQ()
-                    if jsonMsg is not None:
-                        self._process_msg(jsonMsg)
-
-        except Exception as ae:
-            # Log it and restart the whole process when a failure occurs
-            logger.exception("NodeDataMsgHandler restarting: %s" % ae)
-
-        self._scheduler.enter(1, self._priority, self.run, ())
-        self._log_debug("Finished processing successfully")
-
-    def _process_msg(self, jsonMsg):
-        """Parses the incoming message and generate the desired data message"""
-        self._log_debug("_process_msg, jsonMsg: %s" % jsonMsg)
-
-        if isinstance(jsonMsg, dict) is False:
-            jsonMsg = json.loads(jsonMsg)
-
-        # Parse out the uuid so that it can be sent back in response message
-        self._uuid = None
-        if jsonMsg.get("sspl_ll_msg_header") is not None and \
-           jsonMsg.get("sspl_ll_msg_header").get("uuid") is not None:
-            self._uuid = jsonMsg.get("sspl_ll_msg_header").get("uuid")
-            self._log_debug("_processMsg, uuid: %s" % self._uuid)
-
-        if jsonMsg.get("sensor_request_type") is not None and \
-           jsonMsg.get("sensor_request_type").get("node_data") is not None and \
-           jsonMsg.get("sensor_request_type").get("node_data").get("sensor_type") is not None:
-            self.sensor_type = jsonMsg.get("sensor_request_type").get("node_data").get("sensor_type").split(":")[2]
-            self._log_debug("_processMsg, sensor_type: %s" % self.sensor_type)
-
-            if self.sensor_type == "memory_usage":
-                self._generate_host_update()
-                sensor_message_type = self.os_sensor_type.get(self.sensor_type, "")
-                if sensor_message_type:
-                    self._write_internal_msgQ(EgressProcessor.name(),
-                                          sensor_message_type)
-                else:
-                    self._log_debug(f"NodeDataMsgHandler, _process_msg, \
-                        No past data found for {self.sensor_type} sensor type")
-
-            elif self.sensor_type == "cpu_usage":
-                self._generate_cpu_data()
-                sensor_message_type = self.os_sensor_type.get(self.sensor_type, "")
-                if sensor_message_type:
-                    self._write_internal_msgQ(EgressProcessor.name(),
-                                          sensor_message_type)
-                else:
-                    self._log_debug(f"NodeDataMsgHandler, _process_msg, \
-                        No past data found for {self.sensor_type} sensor type")
-
-            elif self.sensor_type == "nw":
-                self._generate_if_data()
-                sensor_message_type = self.os_sensor_type.get(self.sensor_type, "")
-                if sensor_message_type:
-                    self._write_internal_msgQ(EgressProcessor.name(),
-                                          sensor_message_type)
-                else:
-                    self._log_debug(f"NodeDataMsgHandler, _process_msg, \
-                        No past data found for {self.sensor_type} sensor type")
-
-            elif self.sensor_type == "disk_space":
-                self._generate_disk_space_alert()
-                sensor_message_type = self.os_sensor_type.get(self.sensor_type, "")
-                if sensor_message_type:
-                    self._write_internal_msgQ(EgressProcessor.name(),
-                                          sensor_message_type)
-                else:
-                    self._log_debug(f"NodeDataMsgHandler, _process_msg, \
-                        No past data found for {self.sensor_type} sensor type")
-
-            elif self.sensor_type == "raid_data":
-                self._generate_raid_data(jsonMsg)
-                sensor_message_type = self.os_sensor_type.get(self.sensor_type, "")
-                if sensor_message_type:
-                    self._write_internal_msgQ(EgressProcessor.name(),
-                                            sensor_message_type)
-                else:
-                    self._log_debug("NodeDataMsgHandler, _process_msg " +
-                            f"No past data found for {self.sensor_type} sensor type")
-
-            elif self.sensor_type == "raid_integrity":
-                self._generate_raid_integrity_data(jsonMsg)
-                sensor_message_type = self.os_sensor_type.get(self.sensor_type, "")
-                if sensor_message_type:
-                    self._write_internal_msgQ(EgressProcessor.name(),
-                                            sensor_message_type)
-                else:
-                    self._log_debug("NodeDataMsgHandler, _process_msg " +
-                            f"No past data found for {self.sensor_type} sensor type")
-
-
-        # Update mapping of device names to serial numbers for global use
-        elif jsonMsg.get("sensor_response_type") is not None:
-            if jsonMsg.get("sensor_response_type") == "devicename_serialnumber":
-                self._update_devicename_sn_dict(jsonMsg)
-        elif jsonMsg.get("sensor_request_type") is not None and \
-            jsonMsg.get("sensor_request_type").get("node_data") is not None and \
-            jsonMsg.get("sensor_request_type").get("node_data").get("info") is not None and \
-            jsonMsg.get("sensor_request_type").get("node_data").get("info").get("resource_type") is not None:
-                self._generate_node_fru_data(jsonMsg)
-
-        # ... handle other node sensor message types
-
-    def _update_devicename_sn_dict(self, jsonMsg):
-        """Update the dict of device names to serial numbers"""
-        drive_byid = jsonMsg.get("drive_byid")
-        device_name = jsonMsg.get("device_name")
-        serial_number = jsonMsg.get("serial_number")
-
-        self._drive_by_device_name[device_name] = serial_number
-        self._drive_byid_by_serial_number[serial_number] = drive_byid
-
-        self._log_debug("NodeDataMsgHandler, device_name: %s, serial_number: %s, drive_byid: %s" %
-                        (device_name, serial_number, drive_byid))
-
-    def _generate_host_update(self):
-        """Create & transmit a host update message as defined
-            by the sensor response json schema"""
-
-        current_time = Utility.get_current_time()
-
-        # Notify the node sensor to update its data required for the host_update message
-        successful = self._node_sensor.read_data("host_update", self._get_debug(), self._units)
-        if not successful:
-            logger.error("NodeDataMsgHandler, _generate_host_update was NOT successful.")
-
-        self._host_memory_usage_threshold = str(self._host_memory_usage_threshold)
-        try:
-            if self._host_memory_usage_threshold.isdigit():
-                self._host_memory_usage_threshold = int(self._host_memory_usage_threshold)
-            else:
-                self._host_memory_usage_threshold = float(self._host_memory_usage_threshold)
-        except ValueError:
-            logger.warning("Host Memory Alert, Invalid host_memory_usage_threshold value are entered in config.")
-            # Assigning default value to _memory_usage_threshold
-            self._host_memory_usage_threshold = self.DEFAULT_HOST_MEMORY_USAGE_THRESHOLD
-
-        memory_persistent_data = self.read_persistent_data('MEMORY_USAGE_DATA')
-        if memory_persistent_data.get('memory_usage_time_map') is not None:
-            previous_check_time = int(memory_persistent_data['memory_usage_time_map'])
-        else:
-            previous_check_time = int(-1)
-        if memory_persistent_data\
-                .get('memory_fault_resolved_iterations') is not None:
-            fault_resolved_iters = int(
-                memory_persistent_data['memory_fault_resolved_iterations'])
-        else:
-            fault_resolved_iters = 0
-        try:
-            iteration_limit = int(self._high_memory_usage_wait_threshold/self._transmit_interval)
-        except ZeroDivisionError:
-            iteration_limit = 0
-        self.usage_time_map['memory'] = current_time
-
-        if self._node_sensor.total_memory["percent"] >= self._host_memory_usage_threshold \
-           and not self.high_usage['memory']:
-            if previous_check_time == -1:
-                previous_check_time = current_time
-                self.persist_state_data('memory', 'MEMORY_USAGE_DATA')
-
-            if self.usage_time_map['memory'] - previous_check_time >= self._high_memory_usage_wait_threshold:
-                self.high_usage['memory'] = True
-
-                # Create the memory data message and hand it over
-                # to the egress processor to transmit
-                fault_event = "Host memory usage has increased to {}%,"\
-                    "beyond the configured threshold of {}% "\
-                    "for more than {} seconds.".format(
-                        self._node_sensor.total_memory["percent"],
-                        self._host_memory_usage_threshold,
-                        self._high_memory_usage_wait_threshold
-                    )
-
-                logger.warning(fault_event)
-
-                logged_in_users = []
-                # Create the host update message and hand it over to the egress processor to transmit
-                hostUpdateMsg = HostUpdateMsg(self._node_sensor.host_id,
-                                        self._epoch_time,
-                                        self._node_sensor.boot_time,
-                                        self._node_sensor.up_time,
-                                        self._node_sensor.uname, self._units,
-                                        self._node_sensor.total_memory,
-                                        self._node_sensor.logged_in_users,
-                                        self._node_sensor.process_count,
-                                        self._node_sensor.running_process_count,
-                                        self.FAULT,
-                                        fault_event
-                                        )
-                # Add in uuid if it was present in the json request
-                if self._uuid is not None:
-                    hostUpdateMsg.set_uuid(self._uuid)
-                jsonMsg = hostUpdateMsg.getJson()
-                # Transmit it to message processor
-                self.host_sensor_data = jsonMsg
-                self.os_sensor_type["memory_usage"] = self.host_sensor_data
-                self._write_internal_msgQ(EgressProcessor.name(), jsonMsg)
-                self.persist_state_data('memory', 'MEMORY_USAGE_DATA')
-
-        if self._node_sensor.total_memory["percent"] < self._host_memory_usage_threshold:
-            if not self.high_usage['memory']:
-                self.persist_state_data('memory', 'MEMORY_USAGE_DATA')
-            else:
-<<<<<<< HEAD
-                if fault_resolved_iters < iteration_limit:
-                    fault_resolved_iters += 1
-                    self.fault_resolved_iterations['memory'] = fault_resolved_iters
-                    self.persist_state_data('memory', 'MEMORY_USAGE_DATA')
-                elif fault_resolved_iters >= iteration_limit:
-                    # Create the memory data message and hand it over to the egress processor to transmit
-                    fault_resolved_event = "Host memory usage decreased to %s, lesser than configured threshold of %s" \
-                                            %(self._node_sensor.total_memory["percent"],
-                                            self._host_memory_usage_threshold)
-                    logger.warning(fault_resolved_event)
-                    logged_in_users = []
-
-                    # Create the host update message and hand it over to the egress processor to transmit
-                    hostUpdateMsg = HostUpdateMsg(self._node_sensor.host_id,
-                                            self._epoch_time,
-                                            self._node_sensor.boot_time,
-                                            self._node_sensor.up_time,
-                                            self._node_sensor.uname, self._units,
-                                            self._node_sensor.total_memory,
-                                            self._node_sensor.logged_in_users,
-                                            self._node_sensor.process_count,
-                                            self._node_sensor.running_process_count,
-                                            self.FAULT_RESOLVED,
-                                            fault_resolved_event
-                                            )
-
-                    # Add in uuid if it was present in the json request
-                    if self._uuid is not None:
-                        hostUpdateMsg.set_uuid(self._uuid)
-                    jsonMsg = hostUpdateMsg.getJson()
-                    # Transmit it to message processor
-                    self.host_sensor_data = jsonMsg
-                    self.os_sensor_type["memory_usage"] = self.host_sensor_data
-                    self._write_internal_msgQ(EgressProcessor.name(), jsonMsg)
-                    self.high_usage['memory'] = False
-                    self.usage_time_map['memory'] = int(-1)
-                    self.fault_resolved_iterations['memory'] = 0
-                    self.persist_state_data('memory', 'MEMORY_USAGE_DATA')
-=======
-                # Create the memory data message and hand it over
-                # to the egress processor to transmit
-                fault_resolved_event = "Host memory usage has decreased to {}%, "\
-                    "lower than the configured threshold of {}%.".format(
-                        self._node_sensor.total_memory["percent"],
-                        self._host_memory_usage_threshold
-                    )
-                logger.warning(fault_resolved_event)
-                logged_in_users = []
-
-                # Create the host update message and hand it over to the egress processor to transmit
-                hostUpdateMsg = HostUpdateMsg(self._node_sensor.host_id,
-                                        self._epoch_time,
-                                        self._node_sensor.boot_time,
-                                        self._node_sensor.up_time,
-                                        self._node_sensor.uname, self._units,
-                                        self._node_sensor.total_memory,
-                                        self._node_sensor.logged_in_users,
-                                        self._node_sensor.process_count,
-                                        self._node_sensor.running_process_count,
-                                        self.FAULT_RESOLVED,
-                                        fault_resolved_event
-                                        )
-
-                # Add in uuid if it was present in the json request
-                if self._uuid is not None:
-                    hostUpdateMsg.set_uuid(self._uuid)
-                jsonMsg = hostUpdateMsg.getJson()
-                # Transmit it to message processor
-                self.host_sensor_data = jsonMsg
-                self.os_sensor_type["memory_usage"] = self.host_sensor_data
-                self._write_internal_msgQ(EgressProcessor.name(), jsonMsg)
-                self.high_usage['memory'] = False
-                self.usage_time_map['memory'] = int(-1)
-                self.persist_state_data('memory', 'MEMORY_USAGE_DATA')
->>>>>>> a3d6af96
-
-    def _generate_local_mount_data(self):
-        """Create & transmit a local_mount_data message as defined
-            by the sensor response json schema"""
-
-        # Notify the node sensor to update its data required for the local_mount_data message
-        successful = self._node_sensor.read_data("local_mount_data", self._get_debug(), self._units)
-        if not successful:
-            logger.error("NodeDataMsgHandler, _generate_local_mount_data was NOT successful.")
-
-        # Create the local mount data message and hand it over to the egress processor to transmit
-        localMountDataMsg = LocalMountDataMsg(self._node_sensor.host_id,
-                                self._epoch_time,
-                                self._node_sensor.free_space,
-                                self._node_sensor.free_inodes,
-                                self._node_sensor.free_swap,
-                                self._node_sensor.total_space,
-                                self._node_sensor.total_swap,
-                                self._units)
-
-        # Add in uuid if it was present in the json request
-        if self._uuid is not None:
-            localMountDataMsg.set_uuid(self._uuid)
-        jsonMsg = localMountDataMsg.getJson()
-
-        # Transmit it to message processor
-        self._write_internal_msgQ(EgressProcessor.name(), jsonMsg)
-
-    def _generate_cpu_data(self):
-        """Create & transmit a cpu_data message as defined
-            by the sensor response json schema"""
-
-        current_time = Utility.get_current_time()
-
-        # Notify the node sensor to update its data required for the cpu_data message
-        successful = self._node_sensor.read_data("cpu_data", self._get_debug())
-        if not successful:
-            logger.error("NodeDataMsgHandler, _generate_cpu_data was NOT successful.")
-
-        self._cpu_usage_threshold = str(self._cpu_usage_threshold)
-        try:
-            if self._cpu_usage_threshold.isdigit():
-                self._cpu_usage_threshold = int(self._cpu_usage_threshold)
-            else:
-                self._cpu_usage_threshold = float(self._cpu_usage_threshold)
-        except ValueError:
-            logger.warning("CPU Usage Alert, Invalid host_memory_usage_threshold value are entered in config.")
-            # Assigning default value to _cpu_usage_threshold
-            self._cpu_usage_threshold = self.DEFAULT_CPU_USAGE_THRESHOLD
-
-        cpu_persistent_data = self.read_persistent_data('CPU_USAGE_DATA')
-        if cpu_persistent_data.get('cpu_usage_time_map') is not None:
-            previous_check_time = int(cpu_persistent_data['cpu_usage_time_map'])
-        else:
-            previous_check_time = int(-1)
-        if cpu_persistent_data.get('cpu_fault_resolved_iterations') is not None:
-            fault_resolved_iters = int(
-                cpu_persistent_data['cpu_fault_resolved_iterations'])
-        else:
-            fault_resolved_iters = 0
-        try:
-            iteration_limit = int(
-                self._high_cpu_usage_wait_threshold/self._transmit_interval)
-        except ZeroDivisionError:
-            iteration_limit = 0
-        self.usage_time_map['cpu'] = current_time
-
-        if self._node_sensor.cpu_usage >= self._cpu_usage_threshold \
-           and not self.high_usage['cpu']:
-            if previous_check_time == -1:
-                previous_check_time = current_time
-                self.persist_state_data('cpu', 'CPU_USAGE_DATA')
-
-            if self.usage_time_map['cpu'] - previous_check_time >= self._high_cpu_usage_wait_threshold:
-
-                self.high_usage['cpu'] = True
-<<<<<<< HEAD
-                # Create the cpu usage data message and hand it over to the egress processor to transmit
-                fault_event = "CPU usage increased to %s, beyond configured threshold of %s for more than %s seconds" \
-                                %(self._node_sensor.cpu_usage, self._cpu_usage_threshold,
-                                    self._high_cpu_usage_wait_threshold)
-=======
-
-                # Create the cpu usage data message and hand it over
-                # to the egress processor to transmit
-                fault_event = "CPU usage has increased to {}%, "\
-                    "beyond the configured threshold of {}% "\
-                    "for more than {} seconds.".format(
-                        self._node_sensor.cpu_usage,
-                        self._cpu_usage_threshold,
-                        self._high_cpu_usage_wait_threshold
-                    )
->>>>>>> a3d6af96
-                logger.warning(fault_event)
-
-                # Create the cpu usage update message and hand it over to the egress processor to transmit
-                cpuDataMsg = CPUdataMsg(self._node_sensor.host_id,
-                                    self._epoch_time,
-                                    self._node_sensor.csps,
-                                    self._node_sensor.idle_time,
-                                    self._node_sensor.interrupt_time,
-                                    self._node_sensor.iowait_time,
-                                    self._node_sensor.nice_time,
-                                    self._node_sensor.softirq_time,
-                                    self._node_sensor.steal_time,
-                                    self._node_sensor.system_time,
-                                    self._node_sensor.user_time,
-                                    self._node_sensor.cpu_core_data,
-                                    self._node_sensor.cpu_usage,
-                                    self.FAULT,
-                                    fault_event
-                                )
-
-                # Add in uuid if it was present in the json request
-                if self._uuid is not None:
-                    cpuDataMsg.set_uuid(self._uuid)
-                jsonMsg = cpuDataMsg.getJson()
-                self.cpu_sensor_data = jsonMsg
-                self.os_sensor_type["cpu_usage"] = self.cpu_sensor_data
-
-                # Transmit it to message processor
-                self._write_internal_msgQ(EgressProcessor.name(), jsonMsg)
-                # Store the state to Persistent Cache.
-                self.persist_state_data('cpu', 'CPU_USAGE_DATA')
-
-        if self._node_sensor.cpu_usage < self._cpu_usage_threshold:
-            if not self.high_usage['cpu']:
-                self.persist_state_data('cpu', 'CPU_USAGE_DATA')
-            else:
-<<<<<<< HEAD
-                if fault_resolved_iters < iteration_limit:
-                    fault_resolved_iters += 1
-                    self.fault_resolved_iterations['cpu'] = fault_resolved_iters
-                    self.persist_state_data('cpu', 'CPU_USAGE_DATA')
-                elif fault_resolved_iters >= iteration_limit:
-
-                    # Create the cpu usage data message and hand it over to the egress processor to transmit
-                    fault_resolved_event = "CPU usage decreased to %s, lesser than configured threshold of %s" \
-                        %(self._node_sensor.cpu_usage, self._cpu_usage_threshold)
-                    logger.warning(fault_resolved_event)
-
-                    # Create the cpu usage update message and hand it over to the egress processor to transmit
-                    cpuDataMsg = CPUdataMsg(self._node_sensor.host_id,
-                                        self._epoch_time,
-                                        self._node_sensor.csps,
-                                        self._node_sensor.idle_time,
-                                        self._node_sensor.interrupt_time,
-                                        self._node_sensor.iowait_time,
-                                        self._node_sensor.nice_time,
-                                        self._node_sensor.softirq_time,
-                                        self._node_sensor.steal_time,
-                                        self._node_sensor.system_time,
-                                        self._node_sensor.user_time,
-                                        self._node_sensor.cpu_core_data,
-                                        self._node_sensor.cpu_usage,
-                                        self.FAULT_RESOLVED,
-                                        fault_resolved_event
-                                    )
-=======
-                # Create the cpu usage data message and hand it over
-                # to the egress processor to transmit
-                fault_resolved_event = "CPU usage has decreased to {}%, "\
-                    "lower than the configured threshold of {}%.".format(
-                        self._node_sensor.cpu_usage,
-                        self._cpu_usage_threshold
-                    )
-                logger.warning(fault_resolved_event)
-
-                # Create the cpu usage update message and hand it over to the egress processor to transmit
-                cpuDataMsg = CPUdataMsg(self._node_sensor.host_id,
-                                    self._epoch_time,
-                                    self._node_sensor.csps,
-                                    self._node_sensor.idle_time,
-                                    self._node_sensor.interrupt_time,
-                                    self._node_sensor.iowait_time,
-                                    self._node_sensor.nice_time,
-                                    self._node_sensor.softirq_time,
-                                    self._node_sensor.steal_time,
-                                    self._node_sensor.system_time,
-                                    self._node_sensor.user_time,
-                                    self._node_sensor.cpu_core_data,
-                                    self._node_sensor.cpu_usage,
-                                    self.FAULT_RESOLVED,
-                                    fault_resolved_event
-                                )
-
-                # Add in uuid if it was present in the json request
-                if self._uuid is not None:
-                    cpuDataMsg.set_uuid(self._uuid)
-                jsonMsg = cpuDataMsg.getJson()
-                self.cpu_sensor_data = jsonMsg
-                self.os_sensor_type["cpu_usage"] = self.cpu_sensor_data
->>>>>>> a3d6af96
-
-                    # Add in uuid if it was present in the json request
-                    if self._uuid is not None:
-                        cpuDataMsg.set_uuid(self._uuid)
-                    jsonMsg = cpuDataMsg.getJson()
-                    self.cpu_sensor_data = jsonMsg
-                    self.os_sensor_type["cpu_usage"] = self.cpu_sensor_data
-
-                    # Transmit it to message processor
-                    self._write_internal_msgQ(EgressProcessor.name(), jsonMsg)
-                    self.high_usage['cpu'] = False
-                    self.usage_time_map['cpu'] = int(-1)
-                    self.fault_resolved_iterations['cpu'] = 0
-                    # Store the state to Persistent Cache.
-                    self.persist_state_data('cpu', 'CPU_USAGE_DATA')
-
-    def _send_ifdata_json_msg(self, sensor_type, resource_id, resource_type, state, severity, event=""):
-        """A resuable method for transmitting IFDataMsg to RMQ and IEM logging"""
-        ifDataMsg = IFdataMsg(self._node_sensor.host_id,
-                                self._node_sensor.local_time,
-                                self._node_sensor.if_data,
-                                resource_id,
-                                resource_type,
-                                state, severity, event)
-        # Add in uuid if it was present in the json request
-        if self._uuid is not None:
-            ifDataMsg.set_uuid(self._uuid)
-        jsonMsg = ifDataMsg.getJson()
-        self.if_sensor_data = jsonMsg
-        self.os_sensor_type[sensor_type] = self.if_sensor_data
-
-        # Transmit it to message processor
-        self._write_internal_msgQ(EgressProcessor.name(), jsonMsg)
-        self.persist_state_data('nw', 'NW_SENSOR_DATA')
-
-    def _generate_if_data(self):
-        """Create & transmit a network interface data message as defined
-            by the sensor response json schema"""
-
-        event_field = ""
-
-        # Notify the node sensor to update its data required for the if_data message
-        successful = self._node_sensor.read_data("if_data", self._get_debug())
-        if not successful:
-            logger.error("NodeDataMsgHandler, _generate_if_data was NOT successful.")
-        interfaces = self._node_sensor.if_data
-
-        nw_alerts = self._get_nwalert(interfaces)
-
-        # Get all cable connections state and generate alert on
-        # cables identified for fault detected and resolved state
-        nw_cable_alerts = self._nw_cable_alert_exists(interfaces)
-        for nw_cable_resource_id, state in nw_cable_alerts.items():
-            severity = self.severity_reader.map_severity(state)
-
-            # Check if any nw interface fault is there because of cable pull
-            if nw_alerts and nw_alerts[nw_cable_resource_id] == state:
-                if state == self.FAULT:
-                    self.INTERFACE_FAULT_DETECTED = True
-
-                    # if yes, then mark the flag detection True for the respective interface
-                    self.interface_fault_state[nw_cable_resource_id] = self.INTERFACE_FAULT_DETECTED
-                    event_field = f'Network interface: {nw_cable_resource_id}' + ' ' \
-                                   'is also down because of cable fault'
-                else:
-                    event_field = f'Network interface: {nw_cable_resource_id}' + ' ' \
-                                   'is also up after cable insertion'
-
-            # Send the cable alert
-            self._send_ifdata_json_msg("nw", nw_cable_resource_id, self.NW_CABLE_RESOURCE_TYPE, state, severity, event_field)
-
-        # Check for Nw interface fault
-        for nw_resource_id, nw_state in nw_alerts.items():
-            # Check if nw interface fault is resolved. If resolved, check whether its
-            # resolved by cable insertion by checking the self.interface_fault_state
-            # dictionary.
-            if (self.interface_fault_state and nw_state == self.FAULT_RESOLVED and not \
-               self.interface_fault_state.get(nw_resource_id)):
-
-                # delete the entry for that interface from the interface
-                # directory specifically maintaned to track interface
-                # fault in case of cable fault. This is imp because otherwise
-                # if fault occurs for the same nw interface after cable insertion case,
-                # fault_resolved alert for the same nw interface will not be seen.
-                del self.interface_fault_state[nw_resource_id]
-                continue
-
-            elif self.interface_fault_state.get(nw_resource_id):
-                # If yes, then don't repeat the alert.
-                continue
-
-            if nw_state == self.FAULT:
-                event_field = f'Network interface {nw_resource_id} is down'
-            else:
-                event_field = f'Network interface {nw_resource_id} is up'
-
-            # If no or for othe interface, send the alert
-            severity = self.severity_reader.map_severity(nw_state)
-            self._send_ifdata_json_msg("nw", nw_resource_id, self.NW_RESOURCE_TYPE, nw_state, severity, event_field)
-
-    def _get_nwalert(self, interfaces):
-        """
-        Get network interfaces with fault/OK state for each interface.
-        Parameters:
-                    interfaces(list) : List of availabel network interfaces
-        Returns: Dictionary of network interfaces having key as interface name and value as fault state.
-        Return type: dict
-        """
-        nw_alerts = {}
-        try:
-            for interface in interfaces:
-                interface_name = interface.get("ifId")
-                nw_status = interface.get("nwStatus")
-                logger.debug("{0}:{1}".format(interface_name, nw_status))
-                # fault detected (Down/UNKNOWN, Up/UNKNOWN to Down, Up/Down to UNKNOWN)
-                if nw_status == 'DOWN' or nw_status == 'UNKNOWN':
-                    if self.prev_nw_status.get(interface_name) != nw_status:
-                        if self.prev_nw_status.get(interface_name) and self.prev_nw_status.get(interface_name) == 'UP':
-                            logger.warning(f"Network connection fault is detected for interface:'{interface_name}'")
-                            nw_alerts[interface_name] = self.FAULT
-                        self.prev_nw_status[interface_name] = nw_status
-                # fault resolved (Down to Up)
-                elif nw_status == 'UP':
-                    if self.prev_nw_status.get(interface_name) != nw_status:
-                        if self.prev_nw_status.get(interface_name):
-                            logger.info(f"Network connection fault is resolved for interface:'{interface_name}'")
-                            nw_alerts[interface_name] = self.FAULT_RESOLVED
-                        self.prev_nw_status[interface_name] = nw_status
-                else:
-                    logger.warning(f"Network connection state is:'{nw_status}', for interface:'{interface_name}'")
-        except Exception as e:
-            logger.error(f"Exception occurs while checking for network alert condition:'{e}'")
-        logger.debug("nw_alerts existed for:{}".format(nw_alerts))
-        return nw_alerts
-
-    def _nw_cable_alert_exists(self, interfaces):
-        """Checks cable connection status with physical link(carrier) state and
-        avoids duplicate alert reporting by comparing with its previous state.
-        Fault detection is identified by physical link state Down.
-        Fault resolved is identified by physical link state changed from Down to Up.
-        """
-        identified_cables = {}
-
-        for interface in interfaces:
-
-            interface_name = interface.get("ifId")
-            phy_link_status = interface.get("nwCableConnStatus")
-
-            # fault detected (Down, Up to Down)
-            if phy_link_status == 'DOWN':
-                if self.prev_cable_cnxns.get(interface_name) != phy_link_status:
-                    if self.prev_cable_cnxns.get(interface_name):
-                        logger.warning(f"Cable connection fault is detected with '{interface_name}'")
-                        identified_cables[interface_name] = self.FAULT
-                    self.prev_cable_cnxns[interface_name] = phy_link_status
-            # fault resolved (Down to Up)
-            elif phy_link_status == 'UP':
-                if self.prev_cable_cnxns.get(interface_name) != phy_link_status:
-                    if self.prev_cable_cnxns.get(interface_name):
-                        logger.info(f"Cable connection fault is resolved with '{interface_name}'")
-                        identified_cables[interface_name] = self.FAULT_RESOLVED
-
-                        if self.interface_fault_state and interface_name in self.interface_fault_state:
-                            # After the cable fault is resolved, unset the flag for interface
-                            # So that, it can be tracked further for any failure
-                            self.INTERFACE_FAULT_DETECTED = False
-                            self.interface_fault_state[interface_name] = self.INTERFACE_FAULT_DETECTED
-
-                            # Also clear the global nw interface dictionary
-                            self.prev_nw_status[interface_name] = phy_link_status
-
-                    self.prev_cable_cnxns[interface_name] = phy_link_status
-            else:
-                logger.debug(f"Cable connection state is unknown with '{interface_name}'")
-
-        return identified_cables
-
-    def _generate_disk_space_alert(self):
-        """Create & transmit a disk_space_alert message as defined
-            by the sensor response json schema"""
-
-        # Notify the node sensor to update its data required for the disk_space_data message
-        successful = self._node_sensor.read_data("disk_space_alert", self._get_debug(), self._units)
-        if not successful:
-            logger.error("NodeDataMsgHandler, _generate_disk_space_alert was NOT successful.")
-            return
-
-        # Changing disk_usage_threshold type according to what value type entered in config file
-        self._disk_usage_threshold = str(self._disk_usage_threshold)
-        try:
-            if self._disk_usage_threshold.isdigit():
-                self._disk_usage_threshold = int(self._disk_usage_threshold)
-            else:
-                self._disk_usage_threshold = float(self._disk_usage_threshold)
-        except ValueError:
-            logger.warning("Disk Space Alert, Invalid disk_usage_threshold value are entered in config.")
-            # Assigning default value to _disk_usage_threshold
-            self._disk_usage_threshold = self.DEFAULT_DISK_USAGE_THRESHOLD
-
-        if self._node_sensor.disk_used_percentage >= self._disk_usage_threshold \
-           and not self.high_usage['disk']:
-
-            self.high_usage['disk'] = True
-            # Create the disk space data message and hand it over
-            # to the egress processor to transmit
-            fault_event = "Disk usage has increased to {}%, "\
-                "beyond the configured threshold of {}%.".format(
-                    self._node_sensor.disk_used_percentage,
-                    self._disk_usage_threshold
-                )
-            logger.warning(fault_event)
-            diskSpaceAlertMsg = DiskSpaceAlertMsg(self._node_sensor.host_id,
-                                    self._epoch_time,
-                                    self._node_sensor.total_space,
-                                    self._node_sensor.free_space,
-                                    self._node_sensor.disk_used_percentage,
-                                    self._units,
-                                    self.FAULT,fault_event)
-
-            # Add in uuid if it was present in the json request
-            if self._uuid is not None:
-                diskSpaceAlertMsg.set_uuid(self._uuid)
-            jsonMsg = diskSpaceAlertMsg.getJson()
-            self.disk_sensor_data = jsonMsg
-            self.os_sensor_type["disk_space"] = self.disk_sensor_data
-
-            # Transmit it to message processor
-            self._write_internal_msgQ(EgressProcessor.name(), jsonMsg)
-            # Save the new state in Persistent Cache.
-            self.persist_state_data('disk', 'DISK_USAGE_DATA')
-
-        if self._node_sensor.disk_used_percentage <= self._disk_usage_threshold \
-           and self.high_usage['disk']:
-
-            # Create the disk space data message and hand it over
-            # to the egress processor to transmit
-            fault_resolved_event = "Disk usage has decreased to {}%, "\
-                "lower than the configured threshold of {}%.".format(
-                    self._node_sensor.disk_used_percentage,
-                    self._disk_usage_threshold
-                )
-            logger.warning(fault_resolved_event)
-            diskSpaceAlertMsg = DiskSpaceAlertMsg(self._node_sensor.host_id,
-                                    self._epoch_time,
-                                    self._node_sensor.total_space,
-                                    self._node_sensor.free_space,
-                                    self._node_sensor.disk_used_percentage,
-                                    self._units,
-                                    self.FAULT_RESOLVED,
-                                    fault_resolved_event
-                                    )
-
-            # Add in uuid if it was present in the json request
-            if self._uuid is not None:
-                diskSpaceAlertMsg.set_uuid(self._uuid)
-            jsonMsg = diskSpaceAlertMsg.getJson()
-            self.disk_sensor_data = jsonMsg
-            self.os_sensor_type["disk_space"] = self.disk_sensor_data
-
-            # Transmit it to message processor
-            self._write_internal_msgQ(EgressProcessor.name(), jsonMsg)
-            self.high_usage['disk'] = False
-            # Save the new state in Persistent Cache.
-            self.persist_state_data('disk', 'DISK_USAGE_DATA')
-
-    def _generate_raid_data(self, jsonMsg):
-        """Create & transmit a RAID status data message as defined
-            by the sensor response json schema"""
-        successful = self._node_sensor.read_data("raid", self._get_debug(), self._units)
-        if not successful:
-            logger.error("NodeDataMsgHandler, updating RAID information was NOT successful.")
-            return
-
-        # See if status is in the msg; ie it's an internal msg from the RAID sensor
-        if jsonMsg.get("sensor_request_type").get("node_data").get("status") is not None:
-            sensor_request = jsonMsg.get("sensor_request_type").get("node_data")
-            host_name = sensor_request.get("host_id")
-            alert_type = sensor_request.get("alert_type")
-            alert_id = sensor_request.get("alert_id")
-            severity = sensor_request.get("severity")
-            info = sensor_request.get("info")
-            specific_info = sensor_request.get("specific_info")
-            self._raid_device = jsonMsg.get("sensor_request_type").get("node_data").get("specific_info").get("device")
-            self._raid_drives = list(jsonMsg.get("sensor_request_type").get("node_data").get("specific_info").get("drives"))
-            raidDataMsg = RAIDdataMsg(host_name, alert_type, alert_id, severity, info, specific_info)
-            # Add in uuid if it was present in the json request
-            if self._uuid is not None:
-                raidDataMsg.set_uuid(self._uuid)
-            jsonMsg = raidDataMsg.getJson()
-            self.raid_sensor_data = jsonMsg
-            self.os_sensor_type["raid_data"] = self.raid_sensor_data
-
-            # Loop thru each index of drives containing only paths and fill in with s/n
-            for drive in self._raid_drives:
-                self._log_debug("drive: %s" % str(drive))
-
-                if drive.get("identity") is not None:
-                    path = drive.get("identity").get("path")
-                    self._log_debug("path: %s" % str(path))
-
-                    # Lookup the serial number from the path
-                    serial_number = str(self._drive_by_device_name.get(path))
-                    self._log_debug("serial_number: %s" % str(serial_number))
-                    if serial_number != "None":
-                        drive["identity"]["serialNumber"] = serial_number
-
-                    # Change device path to path-byid
-                    drive_byid = str(self._drive_byid_by_serial_number.get(serial_number))
-                    if drive_byid != "None":
-                        drive["identity"]["path"] = drive_byid
-
-            self._log_debug("_generate_raid_data, host_id: %s, device: %s, drives: %s" %
-                    (self._node_sensor.host_id, self._raid_device, str(self._raid_drives)))
-
-    def _generate_raid_integrity_data(self, jsonMsg):
-        """Create & transmit a Validate RAID result data message as defined
-            by the sensor response json schema"""
-        logger.debug("NodeDataMsgHandler, Validating RAID information")
-
-        # See if status is in the msg; ie it's an internal msg from the RAID sensor
-        if jsonMsg.get("sensor_request_type").get("node_data").get("status") is not None:
-            sensor_request = jsonMsg.get("sensor_request_type").get("node_data")
-            host_name = sensor_request.get("host_id")
-            alert_type = sensor_request.get("alert_type")
-            alert_id = sensor_request.get("alert_id")
-            severity = sensor_request.get("severity")
-            info = sensor_request.get("info")
-            specific_info = sensor_request.get("specific_info")
-            self._alert = jsonMsg.get("sensor_request_type").get("node_data").get("specific_info").get("error")
-            RAIDintegrityMsg = RAIDIntegrityMsg(host_name, alert_type, alert_id, severity, info, specific_info)
-            # Add in uuid if it was present in the json request
-            if self._uuid is not None:
-                RAIDintegrityMsg.set_uuid(self._uuid)
-            jsonMsg = RAIDintegrityMsg.getJson()
-            self.raid_integrity_data = jsonMsg
-            self.os_sensor_type["raid_integrity"] = self.raid_integrity_data
-
-            self._log_debug("_generate_raid_integrity_data, host_id: %s" %
-                    (self._node_sensor.host_id))
-
-    def _generate_node_fru_data(self, jsonMsg):
-        """Create & transmit a FRU IPMI data message as defined
-            by the sensor response json schema"""
-
-        if self._node_sensor.host_id is None:
-            successful = self._node_sensor.read_data("None", self._get_debug(), self._units)
-            if not successful:
-                logger.error("NodeDataMsgHandler, updating host information was NOT successful.")
-
-        if jsonMsg.get("sensor_request_type").get("node_data") is not None:
-            self._fru_info = jsonMsg.get("sensor_request_type").get("node_data")
-            node_ipmi_data_msg = NodeIPMIDataMsg(self._fru_info)
-
-        if self._uuid is not None:
-            node_ipmi_data_msg.set_uuid(self._uuid)
-        jsonMsg = node_ipmi_data_msg.getJson()
-        self._write_internal_msgQ(EgressProcessor.name(), jsonMsg)
-
-    def suspend(self):
-        """Suspends the module thread. It should be non-blocking"""
-        super(NodeDataMsgHandler, self).suspend()
-        self._suspended = True
-
-    def resume(self):
-        """Resumes the module thread. It should be non-blocking"""
-        super(NodeDataMsgHandler, self).resume()
-        self._suspended = False
-
-    def shutdown(self):
-        """Clean up scheduler queue and gracefully shutdown thread"""
-        super(NodeDataMsgHandler, self).shutdown()
+# Copyright (c) 2001-2020 Seagate Technology LLC and/or its Affiliates
+#
+# This program is free software: you can redistribute it and/or modify it under the
+# terms of the GNU Affero General Public License as published by the Free Software
+# Foundation, either version 3 of the License, or (at your option) any later version.
+#
+# This program is distributed in the hope that it will be useful, but WITHOUT ANY
+# WARRANTY; without even the implied warranty of MERCHANTABILITY or FITNESS FOR A
+# PARTICULAR PURPOSE. See the GNU Affero General Public License for more details.
+#
+# You should have received a copy of the GNU Affero General Public License along
+# with this program. If not, see <https://www.gnu.org/licenses/>. For any questions
+# about this software or licensing, please email opensource@seagate.com or
+# cortx-questions@seagate.com.
+
+"""
+ ****************************************************************************
+  Description:       Message Handler for requesting node data
+ ****************************************************************************
+"""
+
+import json
+import time
+import os
+
+from framework.base.internal_msgQ import InternalMsgQ
+from framework.base.module_thread import ScheduledModuleThread
+from framework.base.sspl_constants import enabled_products, DATA_PATH
+from framework.utils.conf_utils import (GLOBAL_CONF, SSPL_CONF, Conf,
+                                        NODE_ID_KEY)
+from framework.utils.service_logging import logger
+from framework.utils.severity_reader import SeverityReader
+from json_msgs.messages.sensors.cpu_data import CPUdataMsg
+from json_msgs.messages.sensors.disk_space_alert import DiskSpaceAlertMsg
+from json_msgs.messages.sensors.host_update import HostUpdateMsg
+from json_msgs.messages.sensors.if_data import IFdataMsg
+from json_msgs.messages.sensors.local_mount_data import LocalMountDataMsg
+from json_msgs.messages.sensors.node_hw_data import NodeIPMIDataMsg
+from json_msgs.messages.sensors.raid_data import RAIDdataMsg
+from json_msgs.messages.sensors.raid_integrity_msg import RAIDIntegrityMsg
+from framework.messaging.egress_processor import EgressProcessor
+from framework.utils.store_factory import file_store
+from framework.utils.utility import Utility
+
+# Override default store
+store = file_store
+
+class NodeDataMsgHandler(ScheduledModuleThread, InternalMsgQ):
+    """Message Handler for generic node requests and generating
+        host update messages on a regular interval"""
+
+    MODULE_NAME = "NodeDataMsgHandler"
+    PRIORITY    = 2
+
+    # Section and keys in configuration file
+    NODEDATAMSGHANDLER = MODULE_NAME.upper()
+    TRANSMIT_INTERVAL = 'transmit_interval'
+    HIGH_CPU_USAGE_WAIT_THRESHOLD = 'high_cpu_usage_wait_threshold'
+    HIGH_MEMORY_USAGE_WAIT_THRESHOLD = 'high_memory_usage_wait_threshold'
+    UNITS = 'units'
+    DISK_USAGE_THRESHOLD = 'disk_usage_threshold'
+    DEFAULT_DISK_USAGE_THRESHOLD = 80
+    CPU_USAGE_THRESHOLD = 'cpu_usage_threshold'
+    DEFAULT_CPU_USAGE_THRESHOLD = 80
+    HOST_MEMORY_USAGE_THRESHOLD = 'host_memory_usage_threshold'
+    DEFAULT_HOST_MEMORY_USAGE_THRESHOLD = 80
+
+    SYSTEM_INFORMATION = "SYSTEM_INFORMATION"
+
+    IPMI_RESOURCE_TYPE_PSU = "node:fru:psu"
+    IPMI_RESOURCE_TYPE_FAN = "node:fru:fan"
+    IPMI_RESOURCE_TYPE_DISK = "node:fru:disk"
+    IPMI_RESOURCE_TYPE_TEMPERATURE = "node:sensor:temperature"
+    IPMI_RESOURCE_TYPE_VOLTAGE = "node:sensor:voltage"
+    # TODO: Enable this code once Intel servers become available
+    # to test the current sensor
+    # IPMI_RESOURCE_TYPE_CURRENT = "node:sensor:current"
+    NW_RESOURCE_TYPE = "node:interface:nw"
+    NW_CABLE_RESOURCE_TYPE = "node:interface:nw:cable"
+    high_usage = {
+        'cpu' : False,
+        'disk' : False,
+        'memory' : False
+    }
+    usage_time_map = {
+        'cpu' : -1,
+        'memory' : -1,
+        'disk' : -1
+    }
+    fault_resolved_iterations = {
+        'cpu': 0,
+        'memory': 0,
+        'disk': 0
+    }
+    prev_nw_status = {}
+    prev_cable_cnxns = {}
+    # Dir to maintain fault detected state for interface
+    # in case of cable fault detection
+    interface_fault_state = {}
+    FAULT = "fault"
+    FAULT_RESOLVED = "fault_resolved"
+
+    INTERFACE_FAULT_DETECTED = False
+
+    CACHE_DIR_NAME = "server"
+
+    # Dependency list
+    DEPENDENCIES = {
+                    "plugins": ["EgressProcessor"],
+                    "rpms": []
+    }
+
+    @staticmethod
+    def name():
+        """ @return: name of the module."""
+        return NodeDataMsgHandler.MODULE_NAME
+
+    def __init__(self):
+        super(NodeDataMsgHandler, self).__init__(self.MODULE_NAME,
+                                                  self.PRIORITY)
+        # Flag to indicate suspension of module
+        self._suspended = False
+
+    @staticmethod
+    def dependencies():
+        """Returns a list of plugins and RPMs this module requires
+           to function.
+        """
+        return NodeDataMsgHandler.DEPENDENCIES
+
+    def initialize(self, conf_reader, msgQlist, product):
+        """initialize configuration reader and internal msg queues"""
+        # Initialize ScheduledMonitorThread
+        super(NodeDataMsgHandler, self).initialize(conf_reader)
+
+        # Initialize internal message queues for this module
+        super(NodeDataMsgHandler, self).initialize_msgQ(msgQlist)
+
+        self._transmit_interval = int(Conf.get(SSPL_CONF, f"{self.NODEDATAMSGHANDLER}>{self.TRANSMIT_INTERVAL}",
+                                               60))
+        self._high_cpu_usage_wait_threshold = int(Conf.get(SSPL_CONF,
+                                                f"{self.NODEDATAMSGHANDLER}>{self.HIGH_CPU_USAGE_WAIT_THRESHOLD}",60))
+        self._high_memory_usage_wait_threshold = int(Conf.get(SSPL_CONF,
+                                                f"{self.NODEDATAMSGHANDLER}>{self.HIGH_MEMORY_USAGE_WAIT_THRESHOLD}",60))
+        self._units = Conf.get(SSPL_CONF, f"{self.NODEDATAMSGHANDLER}>{self.UNITS}",
+                                                "MB")
+        self._disk_usage_threshold = Conf.get(SSPL_CONF, f"{self.NODEDATAMSGHANDLER}>{self.DISK_USAGE_THRESHOLD}",
+                                                self.DEFAULT_DISK_USAGE_THRESHOLD)
+
+        self._cpu_usage_threshold = Conf.get(SSPL_CONF, f"{self.NODEDATAMSGHANDLER}>{self.CPU_USAGE_THRESHOLD}",
+                                                self.DEFAULT_CPU_USAGE_THRESHOLD)
+
+        self._host_memory_usage_threshold = Conf.get(SSPL_CONF, f"{self.NODEDATAMSGHANDLER}>{self.HOST_MEMORY_USAGE_THRESHOLD}",
+                                                self.DEFAULT_HOST_MEMORY_USAGE_THRESHOLD)
+
+        self.node_id = Conf.get(GLOBAL_CONF, NODE_ID_KEY, "SN01")
+
+        self.bmcNwStatus = None
+        self.severity_reader = SeverityReader()
+        self._node_sensor    = None
+        self._login_actuator = None
+        self.disk_sensor_data = None
+        self.host_sensor_data = None
+        self.if_sensor_data = None
+        self.cpu_sensor_data = None
+        self.raid_sensor_data = None
+        self.sensor_type = None
+        self._epoch_time = str(int(time.time()))
+        self._raid_drives = []
+        self._raid_device = "N/A"
+        self.os_sensor_type = {
+            "disk_space" : self.disk_sensor_data,
+            "memory_usage" : self.host_sensor_data,
+            "nw"   : self.if_sensor_data,
+            "cpu_usage"  : self.cpu_sensor_data,
+            "raid_data" : self.raid_sensor_data
+        }
+
+        # UUID used in json msgs
+        self._uuid = None
+
+        # Dict of drives by device name from systemd
+        self._drive_by_device_name = {}
+
+        # Dict of drive path by-ids by serial number from systemd
+        self._drive_byid_by_serial_number = {}
+
+        self._import_products(product)
+        self.cache_dir_path = os.path.join(DATA_PATH, self.CACHE_DIR_NAME)
+
+        self.persistent_data = {
+            'cpu' : {},
+            'disk' : {},
+            'memory' : {},
+            'nw' : {}
+        }
+        # Persistent Cache for High CPU usage
+        self.init_from_persistent_cache('cpu', 'CPU_USAGE_DATA')
+        # Persistent Cache for High Disk Usage
+        self.init_from_persistent_cache('disk', 'DISK_USAGE_DATA')
+        # Persistent Cache for High Memory Usage
+        self.init_from_persistent_cache('memory', 'MEMORY_USAGE_DATA')
+        # Persistent Cache for Nework sensor
+        self.init_from_persistent_cache('nw', 'NW_SENSOR_DATA')
+
+    def init_from_persistent_cache(self, resource, data_path):
+        PER_DATA_PATH = os.path.join(self.cache_dir_path,
+                            f'{data_path}_{self.node_id}')
+
+        if os.path.isfile(PER_DATA_PATH):
+            self.persistent_data[resource] = store.get(PER_DATA_PATH)
+        if self.persistent_data[resource]:
+            if resource == 'nw':
+                self.prev_nw_status = \
+                    self.persistent_data[resource].get('prev_nw_status', {})
+                self.prev_cable_cnxns \
+                    = self.persistent_data[resource].get('prev_cable_cnxns', {})
+                self.interface_fault_state \
+                    = self.persistent_data[resource].get('interface_fault_state', {})
+            elif self.persistent_data[resource]\
+                [f'high_{resource}_usage'].lower() == "true":
+                self.high_usage[resource] = True
+            else:
+                self.high_usage[resource] = False
+        else:
+            self.persist_state_data(resource, data_path)
+
+    def persist_state_data(self, resource, data_path):
+        PER_DATA_PATH = os.path.join(self.cache_dir_path,
+                            f'{data_path}_{self.node_id}')
+        if resource == 'nw':
+            self.persistent_data[resource] = {
+                'prev_nw_status' : self.prev_nw_status,
+                'prev_cable_cnxns' : self.prev_cable_cnxns,
+                'interface_fault_state' : self.interface_fault_state
+            }
+        else:
+            self.persistent_data[resource] = {
+                f'high_{resource}_usage': str(self.high_usage[resource]),
+                f'{resource}_usage_time_map':
+                    str(self.usage_time_map[resource]),
+                f'{resource}_fault_resolved_iterations':
+                    str(self.fault_resolved_iterations[resource])
+            }
+        store.put(self.persistent_data[resource], PER_DATA_PATH)
+
+    def read_persistent_data(self, data_path):
+        """Read resource data from persistent cache."""
+        PER_DATA_PATH = os.path.join(self.cache_dir_path,
+                            f'{data_path}_{self.node_id}')
+
+        if os.path.isfile(PER_DATA_PATH):
+            persistent_data = store.get(PER_DATA_PATH)
+            return persistent_data
+
+        return None
+
+    def _import_products(self, product):
+        """Import classes based on which product is being used"""
+        if product.lower() in [x.lower() for x in enabled_products]:
+            from zope.component import queryUtility
+            self._queryUtility = queryUtility
+
+    def run(self):
+        """Run the module periodically on its own thread."""
+        self._log_debug("Start accepting requests")
+
+        # Do not proceed if module is suspended
+        if self._suspended == True:
+            self._scheduler.enter(1, self._priority, self.run, ())
+            return
+
+        # self._set_debug(True)
+        # self._set_debug_persist(True)
+
+        try:
+            # Query the Zope GlobalSiteManager for an object implementing INodeData
+            if self._node_sensor is None:
+                from sensors.INode_data import INodeData
+                self._node_sensor = self._queryUtility(INodeData)()
+                self._log_debug("_node_sensor name: %s" % self._node_sensor.name())
+
+            # Delay for the desired interval if it's greater than zero
+            if self._transmit_interval > 0:
+                logger.debug("self._transmit_interval:{}".format(self._transmit_interval))
+                timer = self._transmit_interval
+                while timer > 0:
+                    # See if the message queue contains an entry and process
+                    jsonMsg, _ = self._read_my_msgQ_noWait()
+                    if jsonMsg is not None:
+                        self._process_msg(jsonMsg)
+
+                    time.sleep(1)
+                    timer -= 1
+
+                # Generate the JSON messages with data from the node and transmit on regular interval
+                self._generate_host_update()
+                self._generate_cpu_data()
+                self._generate_if_data()
+                self._generate_disk_space_alert()
+
+            # If the timer is zero then block for incoming requests notifying to transmit data
+            else:
+                # Block on message queue until it contains an entry
+                jsonMsg, _ = self._read_my_msgQ()
+                if jsonMsg is not None:
+                    self._process_msg(jsonMsg)
+
+                # Keep processing until the message queue is empty
+                while not self._is_my_msgQ_empty():
+                    jsonMsg, _ = self._read_my_msgQ()
+                    if jsonMsg is not None:
+                        self._process_msg(jsonMsg)
+
+        except Exception as ae:
+            # Log it and restart the whole process when a failure occurs
+            logger.exception("NodeDataMsgHandler restarting: %s" % ae)
+
+        self._scheduler.enter(1, self._priority, self.run, ())
+        self._log_debug("Finished processing successfully")
+
+    def _process_msg(self, jsonMsg):
+        """Parses the incoming message and generate the desired data message"""
+        self._log_debug("_process_msg, jsonMsg: %s" % jsonMsg)
+
+        if isinstance(jsonMsg, dict) is False:
+            jsonMsg = json.loads(jsonMsg)
+
+        # Parse out the uuid so that it can be sent back in response message
+        self._uuid = None
+        if jsonMsg.get("sspl_ll_msg_header") is not None and \
+           jsonMsg.get("sspl_ll_msg_header").get("uuid") is not None:
+            self._uuid = jsonMsg.get("sspl_ll_msg_header").get("uuid")
+            self._log_debug("_processMsg, uuid: %s" % self._uuid)
+
+        if jsonMsg.get("sensor_request_type") is not None and \
+           jsonMsg.get("sensor_request_type").get("node_data") is not None and \
+           jsonMsg.get("sensor_request_type").get("node_data").get("sensor_type") is not None:
+            self.sensor_type = jsonMsg.get("sensor_request_type").get("node_data").get("sensor_type").split(":")[2]
+            self._log_debug("_processMsg, sensor_type: %s" % self.sensor_type)
+
+            if self.sensor_type == "memory_usage":
+                self._generate_host_update()
+                sensor_message_type = self.os_sensor_type.get(self.sensor_type, "")
+                if sensor_message_type:
+                    self._write_internal_msgQ(EgressProcessor.name(),
+                                          sensor_message_type)
+                else:
+                    self._log_debug(f"NodeDataMsgHandler, _process_msg, \
+                        No past data found for {self.sensor_type} sensor type")
+
+            elif self.sensor_type == "cpu_usage":
+                self._generate_cpu_data()
+                sensor_message_type = self.os_sensor_type.get(self.sensor_type, "")
+                if sensor_message_type:
+                    self._write_internal_msgQ(EgressProcessor.name(),
+                                          sensor_message_type)
+                else:
+                    self._log_debug(f"NodeDataMsgHandler, _process_msg, \
+                        No past data found for {self.sensor_type} sensor type")
+
+            elif self.sensor_type == "nw":
+                self._generate_if_data()
+                sensor_message_type = self.os_sensor_type.get(self.sensor_type, "")
+                if sensor_message_type:
+                    self._write_internal_msgQ(EgressProcessor.name(),
+                                          sensor_message_type)
+                else:
+                    self._log_debug(f"NodeDataMsgHandler, _process_msg, \
+                        No past data found for {self.sensor_type} sensor type")
+
+            elif self.sensor_type == "disk_space":
+                self._generate_disk_space_alert()
+                sensor_message_type = self.os_sensor_type.get(self.sensor_type, "")
+                if sensor_message_type:
+                    self._write_internal_msgQ(EgressProcessor.name(),
+                                          sensor_message_type)
+                else:
+                    self._log_debug(f"NodeDataMsgHandler, _process_msg, \
+                        No past data found for {self.sensor_type} sensor type")
+
+            elif self.sensor_type == "raid_data":
+                self._generate_raid_data(jsonMsg)
+                sensor_message_type = self.os_sensor_type.get(self.sensor_type, "")
+                if sensor_message_type:
+                    self._write_internal_msgQ(EgressProcessor.name(),
+                                            sensor_message_type)
+                else:
+                    self._log_debug("NodeDataMsgHandler, _process_msg " +
+                            f"No past data found for {self.sensor_type} sensor type")
+
+            elif self.sensor_type == "raid_integrity":
+                self._generate_raid_integrity_data(jsonMsg)
+                sensor_message_type = self.os_sensor_type.get(self.sensor_type, "")
+                if sensor_message_type:
+                    self._write_internal_msgQ(EgressProcessor.name(),
+                                            sensor_message_type)
+                else:
+                    self._log_debug("NodeDataMsgHandler, _process_msg " +
+                            f"No past data found for {self.sensor_type} sensor type")
+
+
+        # Update mapping of device names to serial numbers for global use
+        elif jsonMsg.get("sensor_response_type") is not None:
+            if jsonMsg.get("sensor_response_type") == "devicename_serialnumber":
+                self._update_devicename_sn_dict(jsonMsg)
+        elif jsonMsg.get("sensor_request_type") is not None and \
+            jsonMsg.get("sensor_request_type").get("node_data") is not None and \
+            jsonMsg.get("sensor_request_type").get("node_data").get("info") is not None and \
+            jsonMsg.get("sensor_request_type").get("node_data").get("info").get("resource_type") is not None:
+                self._generate_node_fru_data(jsonMsg)
+
+        # ... handle other node sensor message types
+
+    def _update_devicename_sn_dict(self, jsonMsg):
+        """Update the dict of device names to serial numbers"""
+        drive_byid = jsonMsg.get("drive_byid")
+        device_name = jsonMsg.get("device_name")
+        serial_number = jsonMsg.get("serial_number")
+
+        self._drive_by_device_name[device_name] = serial_number
+        self._drive_byid_by_serial_number[serial_number] = drive_byid
+
+        self._log_debug("NodeDataMsgHandler, device_name: %s, serial_number: %s, drive_byid: %s" %
+                        (device_name, serial_number, drive_byid))
+
+    def _generate_host_update(self):
+        """Create & transmit a host update message as defined
+            by the sensor response json schema"""
+
+        current_time = Utility.get_current_time()
+
+        # Notify the node sensor to update its data required for the host_update message
+        successful = self._node_sensor.read_data("host_update", self._get_debug(), self._units)
+        if not successful:
+            logger.error("NodeDataMsgHandler, _generate_host_update was NOT successful.")
+
+        self._host_memory_usage_threshold = str(self._host_memory_usage_threshold)
+        try:
+            if self._host_memory_usage_threshold.isdigit():
+                self._host_memory_usage_threshold = int(self._host_memory_usage_threshold)
+            else:
+                self._host_memory_usage_threshold = float(self._host_memory_usage_threshold)
+        except ValueError:
+            logger.warning("Host Memory Alert, Invalid host_memory_usage_threshold value are entered in config.")
+            # Assigning default value to _memory_usage_threshold
+            self._host_memory_usage_threshold = self.DEFAULT_HOST_MEMORY_USAGE_THRESHOLD
+
+        memory_persistent_data = self.read_persistent_data('MEMORY_USAGE_DATA')
+        if memory_persistent_data.get('memory_usage_time_map') is not None:
+            previous_check_time = int(memory_persistent_data['memory_usage_time_map'])
+        else:
+            previous_check_time = int(-1)
+        if memory_persistent_data\
+                .get('memory_fault_resolved_iterations') is not None:
+            fault_resolved_iters = int(
+                memory_persistent_data['memory_fault_resolved_iterations'])
+        else:
+            fault_resolved_iters = 0
+        try:
+            iteration_limit = int(self._high_memory_usage_wait_threshold/self._transmit_interval)
+        except ZeroDivisionError:
+            iteration_limit = 0
+        self.usage_time_map['memory'] = current_time
+
+        if self._node_sensor.total_memory["percent"] >= self._host_memory_usage_threshold \
+           and not self.high_usage['memory']:
+            if previous_check_time == -1:
+                previous_check_time = current_time
+                self.persist_state_data('memory', 'MEMORY_USAGE_DATA')
+
+            if self.usage_time_map['memory'] - previous_check_time >= self._high_memory_usage_wait_threshold:
+                self.high_usage['memory'] = True
+
+                # Create the memory data message and hand it over
+                # to the egress processor to transmit
+                fault_event = "Host memory usage has increased to {}%,"\
+                    "beyond the configured threshold of {}% "\
+                    "for more than {} seconds.".format(
+                        self._node_sensor.total_memory["percent"],
+                        self._host_memory_usage_threshold,
+                        self._high_memory_usage_wait_threshold
+                    )
+
+                logger.warning(fault_event)
+
+                logged_in_users = []
+                # Create the host update message and hand it over to the egress processor to transmit
+                hostUpdateMsg = HostUpdateMsg(self._node_sensor.host_id,
+                                        self._epoch_time,
+                                        self._node_sensor.boot_time,
+                                        self._node_sensor.up_time,
+                                        self._node_sensor.uname, self._units,
+                                        self._node_sensor.total_memory,
+                                        self._node_sensor.logged_in_users,
+                                        self._node_sensor.process_count,
+                                        self._node_sensor.running_process_count,
+                                        self.FAULT,
+                                        fault_event
+                                        )
+                # Add in uuid if it was present in the json request
+                if self._uuid is not None:
+                    hostUpdateMsg.set_uuid(self._uuid)
+                jsonMsg = hostUpdateMsg.getJson()
+                # Transmit it to message processor
+                self.host_sensor_data = jsonMsg
+                self.os_sensor_type["memory_usage"] = self.host_sensor_data
+                self._write_internal_msgQ(EgressProcessor.name(), jsonMsg)
+                self.persist_state_data('memory', 'MEMORY_USAGE_DATA')
+
+        if self._node_sensor.total_memory["percent"] < self._host_memory_usage_threshold:
+            if not self.high_usage['memory']:
+                self.persist_state_data('memory', 'MEMORY_USAGE_DATA')
+            else:
+                if fault_resolved_iters < iteration_limit:
+                    fault_resolved_iters += 1
+                    self.fault_resolved_iterations['memory'] = fault_resolved_iters
+                    self.persist_state_data('memory', 'MEMORY_USAGE_DATA')
+                elif fault_resolved_iters >= iteration_limit:
+                    # Create the memory data message and hand it over
+                    # to the egress processor to transmit
+                    fault_resolved_event = "Host memory usage has decreased to {}%, "\
+                        "lower than the configured threshold of {}%.".format(
+                            self._node_sensor.total_memory["percent"],
+                            self._host_memory_usage_threshold
+                        )
+                    logger.warning(fault_resolved_event)
+                    logged_in_users = []
+
+                    # Create the host update message and hand it over to the egress processor to transmit
+                    hostUpdateMsg = HostUpdateMsg(self._node_sensor.host_id,
+                                            self._epoch_time,
+                                            self._node_sensor.boot_time,
+                                            self._node_sensor.up_time,
+                                            self._node_sensor.uname, self._units,
+                                            self._node_sensor.total_memory,
+                                            self._node_sensor.logged_in_users,
+                                            self._node_sensor.process_count,
+                                            self._node_sensor.running_process_count,
+                                            self.FAULT_RESOLVED,
+                                            fault_resolved_event
+                                            )
+
+                    # Add in uuid if it was present in the json request
+                    if self._uuid is not None:
+                        hostUpdateMsg.set_uuid(self._uuid)
+                    jsonMsg = hostUpdateMsg.getJson()
+                    # Transmit it to message processor
+                    self.host_sensor_data = jsonMsg
+                    self.os_sensor_type["memory_usage"] = self.host_sensor_data
+                    self._write_internal_msgQ(EgressProcessor.name(), jsonMsg)
+                    self.high_usage['memory'] = False
+                    self.usage_time_map['memory'] = int(-1)
+                    self.fault_resolved_iterations['memory'] = 0
+                    self.persist_state_data('memory', 'MEMORY_USAGE_DATA')
+
+    def _generate_local_mount_data(self):
+        """Create & transmit a local_mount_data message as defined
+            by the sensor response json schema"""
+
+        # Notify the node sensor to update its data required for the local_mount_data message
+        successful = self._node_sensor.read_data("local_mount_data", self._get_debug(), self._units)
+        if not successful:
+            logger.error("NodeDataMsgHandler, _generate_local_mount_data was NOT successful.")
+
+        # Create the local mount data message and hand it over to the egress processor to transmit
+        localMountDataMsg = LocalMountDataMsg(self._node_sensor.host_id,
+                                self._epoch_time,
+                                self._node_sensor.free_space,
+                                self._node_sensor.free_inodes,
+                                self._node_sensor.free_swap,
+                                self._node_sensor.total_space,
+                                self._node_sensor.total_swap,
+                                self._units)
+
+        # Add in uuid if it was present in the json request
+        if self._uuid is not None:
+            localMountDataMsg.set_uuid(self._uuid)
+        jsonMsg = localMountDataMsg.getJson()
+
+        # Transmit it to message processor
+        self._write_internal_msgQ(EgressProcessor.name(), jsonMsg)
+
+    def _generate_cpu_data(self):
+        """Create & transmit a cpu_data message as defined
+            by the sensor response json schema"""
+
+        current_time = Utility.get_current_time()
+
+        # Notify the node sensor to update its data required for the cpu_data message
+        successful = self._node_sensor.read_data("cpu_data", self._get_debug())
+        if not successful:
+            logger.error("NodeDataMsgHandler, _generate_cpu_data was NOT successful.")
+
+        self._cpu_usage_threshold = str(self._cpu_usage_threshold)
+        try:
+            if self._cpu_usage_threshold.isdigit():
+                self._cpu_usage_threshold = int(self._cpu_usage_threshold)
+            else:
+                self._cpu_usage_threshold = float(self._cpu_usage_threshold)
+        except ValueError:
+            logger.warning("CPU Usage Alert, Invalid host_memory_usage_threshold value are entered in config.")
+            # Assigning default value to _cpu_usage_threshold
+            self._cpu_usage_threshold = self.DEFAULT_CPU_USAGE_THRESHOLD
+
+        cpu_persistent_data = self.read_persistent_data('CPU_USAGE_DATA')
+        if cpu_persistent_data.get('cpu_usage_time_map') is not None:
+            previous_check_time = int(cpu_persistent_data['cpu_usage_time_map'])
+        else:
+            previous_check_time = int(-1)
+        if cpu_persistent_data.get('cpu_fault_resolved_iterations') is not None:
+            fault_resolved_iters = int(
+                cpu_persistent_data['cpu_fault_resolved_iterations'])
+        else:
+            fault_resolved_iters = 0
+        try:
+            iteration_limit = int(
+                self._high_cpu_usage_wait_threshold/self._transmit_interval)
+        except ZeroDivisionError:
+            iteration_limit = 0
+        self.usage_time_map['cpu'] = current_time
+
+        if self._node_sensor.cpu_usage >= self._cpu_usage_threshold \
+           and not self.high_usage['cpu']:
+            if previous_check_time == -1:
+                previous_check_time = current_time
+                self.persist_state_data('cpu', 'CPU_USAGE_DATA')
+
+            if self.usage_time_map['cpu'] - previous_check_time >= self._high_cpu_usage_wait_threshold:
+
+                self.high_usage['cpu'] = True
+                # Create the cpu usage data message and hand it over
+                # to the egress processor to transmit
+                fault_event = "CPU usage has increased to {}%, "\
+                    "beyond the configured threshold of {}% "\
+                    "for more than {} seconds.".format(
+                        self._node_sensor.cpu_usage,
+                        self._cpu_usage_threshold,
+                        self._high_cpu_usage_wait_threshold
+                    )
+                logger.warning(fault_event)
+
+                # Create the cpu usage update message and hand it over to the egress processor to transmit
+                cpuDataMsg = CPUdataMsg(self._node_sensor.host_id,
+                                    self._epoch_time,
+                                    self._node_sensor.csps,
+                                    self._node_sensor.idle_time,
+                                    self._node_sensor.interrupt_time,
+                                    self._node_sensor.iowait_time,
+                                    self._node_sensor.nice_time,
+                                    self._node_sensor.softirq_time,
+                                    self._node_sensor.steal_time,
+                                    self._node_sensor.system_time,
+                                    self._node_sensor.user_time,
+                                    self._node_sensor.cpu_core_data,
+                                    self._node_sensor.cpu_usage,
+                                    self.FAULT,
+                                    fault_event
+                                )
+
+                # Add in uuid if it was present in the json request
+                if self._uuid is not None:
+                    cpuDataMsg.set_uuid(self._uuid)
+                jsonMsg = cpuDataMsg.getJson()
+                self.cpu_sensor_data = jsonMsg
+                self.os_sensor_type["cpu_usage"] = self.cpu_sensor_data
+
+                # Transmit it to message processor
+                self._write_internal_msgQ(EgressProcessor.name(), jsonMsg)
+                # Store the state to Persistent Cache.
+                self.persist_state_data('cpu', 'CPU_USAGE_DATA')
+
+        if self._node_sensor.cpu_usage < self._cpu_usage_threshold:
+            if not self.high_usage['cpu']:
+                self.persist_state_data('cpu', 'CPU_USAGE_DATA')
+            else:
+                if fault_resolved_iters < iteration_limit:
+                    fault_resolved_iters += 1
+                    self.fault_resolved_iterations['cpu'] = fault_resolved_iters
+                    self.persist_state_data('cpu', 'CPU_USAGE_DATA')
+                elif fault_resolved_iters >= iteration_limit:
+
+                    # Create the cpu usage data message and hand it over
+                    # to the egress processor to transmit
+                    fault_resolved_event = "CPU usage has decreased to {}%, "\
+                        "lower than the configured threshold of {}%.".format(
+                            self._node_sensor.cpu_usage,
+                            self._cpu_usage_threshold
+                        )
+                    logger.warning(fault_resolved_event)
+
+                    # Create the cpu usage update message and hand it over to the egress processor to transmit
+                    cpuDataMsg = CPUdataMsg(self._node_sensor.host_id,
+                                        self._epoch_time,
+                                        self._node_sensor.csps,
+                                        self._node_sensor.idle_time,
+                                        self._node_sensor.interrupt_time,
+                                        self._node_sensor.iowait_time,
+                                        self._node_sensor.nice_time,
+                                        self._node_sensor.softirq_time,
+                                        self._node_sensor.steal_time,
+                                        self._node_sensor.system_time,
+                                        self._node_sensor.user_time,
+                                        self._node_sensor.cpu_core_data,
+                                        self._node_sensor.cpu_usage,
+                                        self.FAULT_RESOLVED,
+                                        fault_resolved_event
+                                    )
+
+                    # Add in uuid if it was present in the json request
+                    if self._uuid is not None:
+                        cpuDataMsg.set_uuid(self._uuid)
+                    jsonMsg = cpuDataMsg.getJson()
+                    self.cpu_sensor_data = jsonMsg
+                    self.os_sensor_type["cpu_usage"] = self.cpu_sensor_data
+
+                    # Transmit it to message processor
+                    self._write_internal_msgQ(EgressProcessor.name(), jsonMsg)
+                    self.high_usage['cpu'] = False
+                    self.usage_time_map['cpu'] = int(-1)
+                    self.fault_resolved_iterations['cpu'] = 0
+                    # Store the state to Persistent Cache.
+                    self.persist_state_data('cpu', 'CPU_USAGE_DATA')
+
+    def _send_ifdata_json_msg(self, sensor_type, resource_id, resource_type, state, severity, event=""):
+        """A resuable method for transmitting IFDataMsg to RMQ and IEM logging"""
+        ifDataMsg = IFdataMsg(self._node_sensor.host_id,
+                                self._node_sensor.local_time,
+                                self._node_sensor.if_data,
+                                resource_id,
+                                resource_type,
+                                state, severity, event)
+        # Add in uuid if it was present in the json request
+        if self._uuid is not None:
+            ifDataMsg.set_uuid(self._uuid)
+        jsonMsg = ifDataMsg.getJson()
+        self.if_sensor_data = jsonMsg
+        self.os_sensor_type[sensor_type] = self.if_sensor_data
+
+        # Transmit it to message processor
+        self._write_internal_msgQ(EgressProcessor.name(), jsonMsg)
+        self.persist_state_data('nw', 'NW_SENSOR_DATA')
+
+    def _generate_if_data(self):
+        """Create & transmit a network interface data message as defined
+            by the sensor response json schema"""
+
+        event_field = ""
+
+        # Notify the node sensor to update its data required for the if_data message
+        successful = self._node_sensor.read_data("if_data", self._get_debug())
+        if not successful:
+            logger.error("NodeDataMsgHandler, _generate_if_data was NOT successful.")
+        interfaces = self._node_sensor.if_data
+
+        nw_alerts = self._get_nwalert(interfaces)
+
+        # Get all cable connections state and generate alert on
+        # cables identified for fault detected and resolved state
+        nw_cable_alerts = self._nw_cable_alert_exists(interfaces)
+        for nw_cable_resource_id, state in nw_cable_alerts.items():
+            severity = self.severity_reader.map_severity(state)
+
+            # Check if any nw interface fault is there because of cable pull
+            if nw_alerts and nw_alerts[nw_cable_resource_id] == state:
+                if state == self.FAULT:
+                    self.INTERFACE_FAULT_DETECTED = True
+
+                    # if yes, then mark the flag detection True for the respective interface
+                    self.interface_fault_state[nw_cable_resource_id] = self.INTERFACE_FAULT_DETECTED
+                    event_field = f'Network interface: {nw_cable_resource_id}' + ' ' \
+                                   'is also down because of cable fault'
+                else:
+                    event_field = f'Network interface: {nw_cable_resource_id}' + ' ' \
+                                   'is also up after cable insertion'
+
+            # Send the cable alert
+            self._send_ifdata_json_msg("nw", nw_cable_resource_id, self.NW_CABLE_RESOURCE_TYPE, state, severity, event_field)
+
+        # Check for Nw interface fault
+        for nw_resource_id, nw_state in nw_alerts.items():
+            # Check if nw interface fault is resolved. If resolved, check whether its
+            # resolved by cable insertion by checking the self.interface_fault_state
+            # dictionary.
+            if (self.interface_fault_state and nw_state == self.FAULT_RESOLVED and not \
+               self.interface_fault_state.get(nw_resource_id)):
+
+                # delete the entry for that interface from the interface
+                # directory specifically maintaned to track interface
+                # fault in case of cable fault. This is imp because otherwise
+                # if fault occurs for the same nw interface after cable insertion case,
+                # fault_resolved alert for the same nw interface will not be seen.
+                del self.interface_fault_state[nw_resource_id]
+                continue
+
+            elif self.interface_fault_state.get(nw_resource_id):
+                # If yes, then don't repeat the alert.
+                continue
+
+            if nw_state == self.FAULT:
+                event_field = f'Network interface {nw_resource_id} is down'
+            else:
+                event_field = f'Network interface {nw_resource_id} is up'
+
+            # If no or for othe interface, send the alert
+            severity = self.severity_reader.map_severity(nw_state)
+            self._send_ifdata_json_msg("nw", nw_resource_id, self.NW_RESOURCE_TYPE, nw_state, severity, event_field)
+
+    def _get_nwalert(self, interfaces):
+        """
+        Get network interfaces with fault/OK state for each interface.
+        Parameters:
+                    interfaces(list) : List of availabel network interfaces
+        Returns: Dictionary of network interfaces having key as interface name and value as fault state.
+        Return type: dict
+        """
+        nw_alerts = {}
+        try:
+            for interface in interfaces:
+                interface_name = interface.get("ifId")
+                nw_status = interface.get("nwStatus")
+                logger.debug("{0}:{1}".format(interface_name, nw_status))
+                # fault detected (Down/UNKNOWN, Up/UNKNOWN to Down, Up/Down to UNKNOWN)
+                if nw_status == 'DOWN' or nw_status == 'UNKNOWN':
+                    if self.prev_nw_status.get(interface_name) != nw_status:
+                        if self.prev_nw_status.get(interface_name) and self.prev_nw_status.get(interface_name) == 'UP':
+                            logger.warning(f"Network connection fault is detected for interface:'{interface_name}'")
+                            nw_alerts[interface_name] = self.FAULT
+                        self.prev_nw_status[interface_name] = nw_status
+                # fault resolved (Down to Up)
+                elif nw_status == 'UP':
+                    if self.prev_nw_status.get(interface_name) != nw_status:
+                        if self.prev_nw_status.get(interface_name):
+                            logger.info(f"Network connection fault is resolved for interface:'{interface_name}'")
+                            nw_alerts[interface_name] = self.FAULT_RESOLVED
+                        self.prev_nw_status[interface_name] = nw_status
+                else:
+                    logger.warning(f"Network connection state is:'{nw_status}', for interface:'{interface_name}'")
+        except Exception as e:
+            logger.error(f"Exception occurs while checking for network alert condition:'{e}'")
+        logger.debug("nw_alerts existed for:{}".format(nw_alerts))
+        return nw_alerts
+
+    def _nw_cable_alert_exists(self, interfaces):
+        """Checks cable connection status with physical link(carrier) state and
+        avoids duplicate alert reporting by comparing with its previous state.
+        Fault detection is identified by physical link state Down.
+        Fault resolved is identified by physical link state changed from Down to Up.
+        """
+        identified_cables = {}
+
+        for interface in interfaces:
+
+            interface_name = interface.get("ifId")
+            phy_link_status = interface.get("nwCableConnStatus")
+
+            # fault detected (Down, Up to Down)
+            if phy_link_status == 'DOWN':
+                if self.prev_cable_cnxns.get(interface_name) != phy_link_status:
+                    if self.prev_cable_cnxns.get(interface_name):
+                        logger.warning(f"Cable connection fault is detected with '{interface_name}'")
+                        identified_cables[interface_name] = self.FAULT
+                    self.prev_cable_cnxns[interface_name] = phy_link_status
+            # fault resolved (Down to Up)
+            elif phy_link_status == 'UP':
+                if self.prev_cable_cnxns.get(interface_name) != phy_link_status:
+                    if self.prev_cable_cnxns.get(interface_name):
+                        logger.info(f"Cable connection fault is resolved with '{interface_name}'")
+                        identified_cables[interface_name] = self.FAULT_RESOLVED
+
+                        if self.interface_fault_state and interface_name in self.interface_fault_state:
+                            # After the cable fault is resolved, unset the flag for interface
+                            # So that, it can be tracked further for any failure
+                            self.INTERFACE_FAULT_DETECTED = False
+                            self.interface_fault_state[interface_name] = self.INTERFACE_FAULT_DETECTED
+
+                            # Also clear the global nw interface dictionary
+                            self.prev_nw_status[interface_name] = phy_link_status
+
+                    self.prev_cable_cnxns[interface_name] = phy_link_status
+            else:
+                logger.debug(f"Cable connection state is unknown with '{interface_name}'")
+
+        return identified_cables
+
+    def _generate_disk_space_alert(self):
+        """Create & transmit a disk_space_alert message as defined
+            by the sensor response json schema"""
+
+        # Notify the node sensor to update its data required for the disk_space_data message
+        successful = self._node_sensor.read_data("disk_space_alert", self._get_debug(), self._units)
+        if not successful:
+            logger.error("NodeDataMsgHandler, _generate_disk_space_alert was NOT successful.")
+            return
+
+        # Changing disk_usage_threshold type according to what value type entered in config file
+        self._disk_usage_threshold = str(self._disk_usage_threshold)
+        try:
+            if self._disk_usage_threshold.isdigit():
+                self._disk_usage_threshold = int(self._disk_usage_threshold)
+            else:
+                self._disk_usage_threshold = float(self._disk_usage_threshold)
+        except ValueError:
+            logger.warning("Disk Space Alert, Invalid disk_usage_threshold value are entered in config.")
+            # Assigning default value to _disk_usage_threshold
+            self._disk_usage_threshold = self.DEFAULT_DISK_USAGE_THRESHOLD
+
+        if self._node_sensor.disk_used_percentage >= self._disk_usage_threshold \
+           and not self.high_usage['disk']:
+
+            self.high_usage['disk'] = True
+            # Create the disk space data message and hand it over
+            # to the egress processor to transmit
+            fault_event = "Disk usage has increased to {}%, "\
+                "beyond the configured threshold of {}%.".format(
+                    self._node_sensor.disk_used_percentage,
+                    self._disk_usage_threshold
+                )
+            logger.warning(fault_event)
+            diskSpaceAlertMsg = DiskSpaceAlertMsg(self._node_sensor.host_id,
+                                    self._epoch_time,
+                                    self._node_sensor.total_space,
+                                    self._node_sensor.free_space,
+                                    self._node_sensor.disk_used_percentage,
+                                    self._units,
+                                    self.FAULT,fault_event)
+
+            # Add in uuid if it was present in the json request
+            if self._uuid is not None:
+                diskSpaceAlertMsg.set_uuid(self._uuid)
+            jsonMsg = diskSpaceAlertMsg.getJson()
+            self.disk_sensor_data = jsonMsg
+            self.os_sensor_type["disk_space"] = self.disk_sensor_data
+
+            # Transmit it to message processor
+            self._write_internal_msgQ(EgressProcessor.name(), jsonMsg)
+            # Save the new state in Persistent Cache.
+            self.persist_state_data('disk', 'DISK_USAGE_DATA')
+
+        if self._node_sensor.disk_used_percentage <= self._disk_usage_threshold \
+           and self.high_usage['disk']:
+
+            # Create the disk space data message and hand it over
+            # to the egress processor to transmit
+            fault_resolved_event = "Disk usage has decreased to {}%, "\
+                "lower than the configured threshold of {}%.".format(
+                    self._node_sensor.disk_used_percentage,
+                    self._disk_usage_threshold
+                )
+            logger.warning(fault_resolved_event)
+            diskSpaceAlertMsg = DiskSpaceAlertMsg(self._node_sensor.host_id,
+                                    self._epoch_time,
+                                    self._node_sensor.total_space,
+                                    self._node_sensor.free_space,
+                                    self._node_sensor.disk_used_percentage,
+                                    self._units,
+                                    self.FAULT_RESOLVED,
+                                    fault_resolved_event
+                                    )
+
+            # Add in uuid if it was present in the json request
+            if self._uuid is not None:
+                diskSpaceAlertMsg.set_uuid(self._uuid)
+            jsonMsg = diskSpaceAlertMsg.getJson()
+            self.disk_sensor_data = jsonMsg
+            self.os_sensor_type["disk_space"] = self.disk_sensor_data
+
+            # Transmit it to message processor
+            self._write_internal_msgQ(EgressProcessor.name(), jsonMsg)
+            self.high_usage['disk'] = False
+            # Save the new state in Persistent Cache.
+            self.persist_state_data('disk', 'DISK_USAGE_DATA')
+
+    def _generate_raid_data(self, jsonMsg):
+        """Create & transmit a RAID status data message as defined
+            by the sensor response json schema"""
+        successful = self._node_sensor.read_data("raid", self._get_debug(), self._units)
+        if not successful:
+            logger.error("NodeDataMsgHandler, updating RAID information was NOT successful.")
+            return
+
+        # See if status is in the msg; ie it's an internal msg from the RAID sensor
+        if jsonMsg.get("sensor_request_type").get("node_data").get("status") is not None:
+            sensor_request = jsonMsg.get("sensor_request_type").get("node_data")
+            host_name = sensor_request.get("host_id")
+            alert_type = sensor_request.get("alert_type")
+            alert_id = sensor_request.get("alert_id")
+            severity = sensor_request.get("severity")
+            info = sensor_request.get("info")
+            specific_info = sensor_request.get("specific_info")
+            self._raid_device = jsonMsg.get("sensor_request_type").get("node_data").get("specific_info").get("device")
+            self._raid_drives = list(jsonMsg.get("sensor_request_type").get("node_data").get("specific_info").get("drives"))
+            raidDataMsg = RAIDdataMsg(host_name, alert_type, alert_id, severity, info, specific_info)
+            # Add in uuid if it was present in the json request
+            if self._uuid is not None:
+                raidDataMsg.set_uuid(self._uuid)
+            jsonMsg = raidDataMsg.getJson()
+            self.raid_sensor_data = jsonMsg
+            self.os_sensor_type["raid_data"] = self.raid_sensor_data
+
+            # Loop thru each index of drives containing only paths and fill in with s/n
+            for drive in self._raid_drives:
+                self._log_debug("drive: %s" % str(drive))
+
+                if drive.get("identity") is not None:
+                    path = drive.get("identity").get("path")
+                    self._log_debug("path: %s" % str(path))
+
+                    # Lookup the serial number from the path
+                    serial_number = str(self._drive_by_device_name.get(path))
+                    self._log_debug("serial_number: %s" % str(serial_number))
+                    if serial_number != "None":
+                        drive["identity"]["serialNumber"] = serial_number
+
+                    # Change device path to path-byid
+                    drive_byid = str(self._drive_byid_by_serial_number.get(serial_number))
+                    if drive_byid != "None":
+                        drive["identity"]["path"] = drive_byid
+
+            self._log_debug("_generate_raid_data, host_id: %s, device: %s, drives: %s" %
+                    (self._node_sensor.host_id, self._raid_device, str(self._raid_drives)))
+
+    def _generate_raid_integrity_data(self, jsonMsg):
+        """Create & transmit a Validate RAID result data message as defined
+            by the sensor response json schema"""
+        logger.debug("NodeDataMsgHandler, Validating RAID information")
+
+        # See if status is in the msg; ie it's an internal msg from the RAID sensor
+        if jsonMsg.get("sensor_request_type").get("node_data").get("status") is not None:
+            sensor_request = jsonMsg.get("sensor_request_type").get("node_data")
+            host_name = sensor_request.get("host_id")
+            alert_type = sensor_request.get("alert_type")
+            alert_id = sensor_request.get("alert_id")
+            severity = sensor_request.get("severity")
+            info = sensor_request.get("info")
+            specific_info = sensor_request.get("specific_info")
+            self._alert = jsonMsg.get("sensor_request_type").get("node_data").get("specific_info").get("error")
+            RAIDintegrityMsg = RAIDIntegrityMsg(host_name, alert_type, alert_id, severity, info, specific_info)
+            # Add in uuid if it was present in the json request
+            if self._uuid is not None:
+                RAIDintegrityMsg.set_uuid(self._uuid)
+            jsonMsg = RAIDintegrityMsg.getJson()
+            self.raid_integrity_data = jsonMsg
+            self.os_sensor_type["raid_integrity"] = self.raid_integrity_data
+
+            self._log_debug("_generate_raid_integrity_data, host_id: %s" %
+                    (self._node_sensor.host_id))
+
+    def _generate_node_fru_data(self, jsonMsg):
+        """Create & transmit a FRU IPMI data message as defined
+            by the sensor response json schema"""
+
+        if self._node_sensor.host_id is None:
+            successful = self._node_sensor.read_data("None", self._get_debug(), self._units)
+            if not successful:
+                logger.error("NodeDataMsgHandler, updating host information was NOT successful.")
+
+        if jsonMsg.get("sensor_request_type").get("node_data") is not None:
+            self._fru_info = jsonMsg.get("sensor_request_type").get("node_data")
+            node_ipmi_data_msg = NodeIPMIDataMsg(self._fru_info)
+
+        if self._uuid is not None:
+            node_ipmi_data_msg.set_uuid(self._uuid)
+        jsonMsg = node_ipmi_data_msg.getJson()
+        self._write_internal_msgQ(EgressProcessor.name(), jsonMsg)
+
+    def suspend(self):
+        """Suspends the module thread. It should be non-blocking"""
+        super(NodeDataMsgHandler, self).suspend()
+        self._suspended = True
+
+    def resume(self):
+        """Resumes the module thread. It should be non-blocking"""
+        super(NodeDataMsgHandler, self).resume()
+        self._suspended = False
+
+    def shutdown(self):
+        """Clean up scheduler queue and gracefully shutdown thread"""
+        super(NodeDataMsgHandler, self).shutdown()