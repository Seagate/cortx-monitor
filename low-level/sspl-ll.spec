# Copyright (c) 2020 Seagate Technology LLC and/or its Affiliates
#
# This program is free software: you can redistribute it and/or modify it under the
# terms of the GNU Affero General Public License as published by the Free Software
# Foundation, either version 3 of the License, or (at your option) any later version.
#
# This program is distributed in the hope that it will be useful, but WITHOUT ANY
# WARRANTY; without even the implied warranty of MERCHANTABILITY or FITNESS FOR A
# PARTICULAR PURPOSE. See the GNU Affero General Public License for more details.
#
# You should have received a copy of the GNU Affero General Public License along
# with this program. If not, see <https://www.gnu.org/licenses/>. For any questions
# about this software or licensing, please email opensource@seagate.com or
# cortx-questions@seagate.com.

%define _unpackaged_files_terminate_build 0
%define _binaries_in_noarch_packages_terminate_build   0

# build number
%define build_num  %( test -n "$build_number" && echo "$build_number" || echo 1 )

Name:       %{product_family}-sspl
Version:    %{version}
Provides:   %{name} = %{version}
Obsoletes:  %{name} <= %{version}
Release:    %{build_num}_git%{git_rev}%{?dist}
Summary:    Installs SSPL
BuildArch:  noarch
Group:      System Environment/Daemons
License:    Seagate
URL:        https://github.com/Seagate/cortx-sspl
Source0:    %{name}-%{version}.tgz
BuildRoot:  %(mktemp -ud %{_tmppath}/%{name}-%{version}-%{release}-XXXXXX)
BuildRequires: python36 rpm-build sudo
Requires:   rabbitmq-server udisks2 hdparm python36 ipmitool smartmontools lshw
Requires:   %{product_family}-libsspl_sec = %{version}-%{release}
Requires:   %{product_family}-libsspl_sec-method_none = %{version}-%{release}

Requires:  python36-dbus python36-paramiko
Requires:  python36-psutil python36-gobject systemd-python36
Requires:   perl(Config::Any) cortx-py-utils
Requires(pre): shadow-utils

# Disabling for LDR_R1-non-requirement
# Requires:  zabbix22-agent

%description
Installs SSPL

%prep
%setup -n %{parent_dir}/low-level

%build
# Required to generate RPM targeted for Python3 even when default Python is 2.
%global __python %{__python3}

%clean
[ "${RPM_BUILD_ROOT}" != "/" ] && rm -rf ${RPM_BUILD_ROOT}

%install
# Copy config file and service startup to correct locations
SSPL_BASE=${RPM_BUILD_ROOT}/opt/seagate/%{product_family}/sspl
mkdir -p $SSPL_BASE
mkdir -p ${RPM_BUILD_ROOT}/etc/{systemd/system,dbus-1/system.d,polkit-1/rules.d,sspl-ll/templates/snmp}
cp -afv files/etc ${RPM_BUILD_ROOT}/
cp -afv files/opt/seagate/sspl/* $SSPL_BASE/

# Rename setup directory to bin directory and remove .py extension of sspl_setup files.
mv $SSPL_BASE/setup $SSPL_BASE/bin
mv $SSPL_BASE/bin/sspl_setup.py $SSPL_BASE/bin/sspl_setup

# Copy the service into /opt/seagate/%{product_family}/sspl where it will execute from
cp -rp __init__.py $SSPL_BASE
mkdir -p $SSPL_BASE/low-level
cp -rp . $SSPL_BASE/low-level

%pre
# Add the sspl-ll user during first install if it doesnt exist
# Add this user in the primary group itself instead of zabbix group
id -u sspl-ll &>/dev/null || {
    echo "Creating sspl-ll user..."
    #/usr/sbin/useradd -r -g zabbix -s /sbin/nologin  \
    /usr/sbin/useradd -r sspl-ll -s /sbin/nologin  \
            -c "User account to run the sspl-ll service"
}

# take backup of cache folder if exists
mkdir -p /opt/seagate/backup/%{version}
[ -f /etc/sspl.conf ] && cp -p /etc/sspl.conf /opt/seagate/backup/%{version}/sspl.conf
[ -d /var/%{product_family}/sspl ] && cp -Rp /var/%{product_family}/sspl /opt/seagate/backup/%{version}/

# Create ras persistent cache folder
# TODO: In production this directory will be created by provisioner
# Remove this code when provisioner part is ready.
mkdir -p /var/%{product_family}/sspl/data/
chown -R sspl-ll /var/%{product_family}/sspl/

# Create state file and grant required permission
# This state file will be used later by SSPL resourse agent(HA)
STATE_FILE=/var/%{product_family}/sspl/data/state.txt
[ -f $STATE_FILE ] || touch $STATE_FILE
chown sspl-ll:sspl-ll $STATE_FILE
chmod 644 $STATE_FILE

%post
mkdir -p /var/%{product_family}/sspl/bundle /var/log/%{product_family}/sspl /etc/sspl
SSPL_DIR=/opt/seagate/%{product_family}/sspl

[ -d "${SSPL_DIR}" ] && {
    ln -sf $SSPL_DIR/low-level/framework/sspl_ll_d /usr/bin/sspl_ll_d
    ln -sf $SSPL_DIR/low-level/framework/sspl_ll_d $SSPL_DIR/bin/sspl_ll_d
    ln -sf $SSPL_DIR/low-level/files/opt/seagate/sspl/setup/generate_resource_health_view/resource_health_view /usr/bin/resource_health_view
    ln -sf $SSPL_DIR/low-level/files/opt/seagate/sspl/setup/generate_sspl_bundle/sspl_bundle_generate /usr/bin/sspl_bundle_generate
    ln -sf $SSPL_DIR/low-level/files/opt/seagate/sspl/setup/generate_sspl_bundle/sspl_bundle_generate $SSPL_DIR/bin/sspl_bundle_generate
    ln -sf $SSPL_DIR/low-level/files/opt/seagate/sspl/setup/manifest_support_bundle /usr/bin/manifest_support_bundle
    ln -sf $SSPL_DIR/low-level/framework/sspl_rabbitmq_reinit $SSPL_DIR/bin/sspl_rabbitmq_reinit
    ln -sf $SSPL_DIR/low-level/framework/base/sspl_constants.py $SSPL_DIR/bin/sspl_constants.py
    ln -sf $SSPL_DIR/low-level/framework/sspl_init $SSPL_DIR/bin/sspl_init
    ln -sf $SSPL_DIR/low-level/framework/sspl_reinit $SSPL_DIR/bin/sspl_reinit
    ln -sf $SSPL_DIR/low-level/framework/utils/salt_util.py $SSPL_DIR/bin/salt_util.py
}

# run conf_diff.py script
[ -f $SSPL_DIR/low-level/framework/base/sspl_conf_adopt.py ] && python3 $SSPL_DIR/low-level/framework/base/sspl_conf_adopt.py

# restore /tmp/sspl_tmp.conf (its updated from previuos version of /etc/sspl.conf & new keys added in sspl.conf.LDR_R1)
[ -f /tmp/sspl_tmp.conf ] && cp /tmp/sspl_tmp.conf /etc/sspl.conf

# restore of data & iem folder
[ -d /opt/seagate/backup/%{version}/sspl ] && cp -Rp /opt/seagate/backup/%{version}/sspl/* /var/%{product_family}/sspl/

# Copy rsyslog configuration
# [ -f /etc/rsyslog.d/0-iemfwd.conf ] ||
#    cp /opt/seagate/%{product_family}/sspl/low-level/files/etc/rsyslog.d/0-iemfwd.conf /etc/rsyslog.d/0-iemfwd.conf

# [ -f /etc/rsyslog.d/1-ssplfwd.conf ] ||
#    cp /opt/seagate/%{product_family}/sspl/low-level/files/etc/rsyslog.d/1-ssplfwd.conf /etc/rsyslog.d/1-ssplfwd.conf

# Copy init script
[ -f $SSPL_DIR/sspl_init ] ||
    ln -s $SSPL_DIR/bin/sspl_provisioner_init $SSPL_DIR/sspl_init

<<<<<<< HEAD
# Creating softlink uinder site-packages to use sspl module easier way.
[ -d "${SSPL_DIR}" ] && {
    mkdir -p /usr/lib/python3.6/site-packages/cortx/sspl
    ln -s /opt/seagate/cortx/sspl/bin /usr/lib/python3.6/site-packages/cortx/sspl/bin
    ln -s /opt/seagate/cortx/sspl/low-level /usr/lib/python3.6/site-packages/cortx/sspl/lowlevel
=======
# Creating softlink under site-packages to use sspl module easier way.
PYTHON_BASE_DIR=/usr/lib/python3.6/site-packages/cortx/sspl
[ -d "${SSPL_DIR}" ] && {
    mkdir -p $PYTHON_BASE_DIR
    ln -sf $SSPL_DIR/bin $PYTHON_BASE_DIR/bin
    ln -sf $SSPL_DIR/low-level $PYTHON_BASE_DIR/lowlevel
>>>>>>> aa04ad0e
}

# In case of upgrade start sspl-ll after upgrade
if [ "$1" == "2" ]; then
    echo "Restarting sspl-ll service..."
    systemctl restart sspl-ll.service 2> /dev/null
fi

if [ "$1" = "1" ]; then
    echo "Installation complete. Follow the instructions."
    echo "Run pip3.6 install -r /opt/seagate/%{product_family}/sspl/low-level/requirements.txt"
    echo "Run /opt/seagate/%{product_family}/sspl/sspl_init to configure SSPL"
fi

%preun
# Remove configuration in case of uninstall
[[ $1 = 0 ]] &&  rm -f /var/%{product_family}/sspl/sspl-configured
systemctl stop sspl-ll.service 2> /dev/null

%postun
rm -f /etc/polkit-1/rules.d/sspl-ll_dbus_policy.rules
rm -f /etc/dbus-1/system.d/sspl-ll_dbus_policy.conf
[ "$1" == "0" ] && rm -f /opt/seagate/%{product_family}/sspl/sspl_init

%files
%defattr(-,sspl-ll,root,-)
/opt/seagate/%{product_family}/sspl/*

%changelog
* Fri Aug 10 2018 Ujjwal Lanjewar <ujjwal.lanjewar@seagate.com>
- Added version infrastructure and upgrade support

* Wed Oct 18 2017 Oleg Gut <oleg.gut@seagate.com>
- Reworking spec

* Tue Jun 09 2015 Aden Jake Abernathy <aden.j.abernathy@seagate.com>
- Linking into security libraries to apply authentication signatures

* Mon Jun 01 2015 David Adair <dadair@seagate.com>
- Add jenkins-friendly template.  Convert to single tarball for all of sspl.

* Fri May 29 2015 Aden jake Abernathy <aden.j.abernathy@seagate.com> - 1.0.0-9
- Adding request actuator for journald logging, updating systemd unit file
- Adding enabling and disabling of services, moving rabbitmq init script to unit file

* Fri May 01 2015 Aden jake Abernathy <aden.j.abernathy@seagate.com> - 1.0.0-8
- Adding service watchdog module

* Fri Apr 24 2015 Aden jake Abernathy <aden.j.abernathy@seagate.com> - 1.0.0-7
- Updating to run sspl-ll service as sspl-ll user instead of root

* Fri Feb 13 2015 Aden Jake Abernathy <aden.j.abernathy@seagate.com> - 1.0.0-1
- Initial spec file<|MERGE_RESOLUTION|>--- conflicted
+++ resolved
@@ -140,20 +140,12 @@
 [ -f $SSPL_DIR/sspl_init ] ||
     ln -s $SSPL_DIR/bin/sspl_provisioner_init $SSPL_DIR/sspl_init
 
-<<<<<<< HEAD
-# Creating softlink uinder site-packages to use sspl module easier way.
-[ -d "${SSPL_DIR}" ] && {
-    mkdir -p /usr/lib/python3.6/site-packages/cortx/sspl
-    ln -s /opt/seagate/cortx/sspl/bin /usr/lib/python3.6/site-packages/cortx/sspl/bin
-    ln -s /opt/seagate/cortx/sspl/low-level /usr/lib/python3.6/site-packages/cortx/sspl/lowlevel
-=======
 # Creating softlink under site-packages to use sspl module easier way.
 PYTHON_BASE_DIR=/usr/lib/python3.6/site-packages/cortx/sspl
 [ -d "${SSPL_DIR}" ] && {
     mkdir -p $PYTHON_BASE_DIR
     ln -sf $SSPL_DIR/bin $PYTHON_BASE_DIR/bin
     ln -sf $SSPL_DIR/low-level $PYTHON_BASE_DIR/lowlevel
->>>>>>> aa04ad0e
 }
 
 # In case of upgrade start sspl-ll after upgrade
