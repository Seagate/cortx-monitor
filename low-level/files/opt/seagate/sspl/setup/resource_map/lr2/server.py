--- conflicted
+++ resolved
@@ -15,7 +15,6 @@
 # For any questions about this software or licensing,
 # please email opensource@seagate.com or cortx-questions@seagate.com
 
-
 import time
 import os
 import errno
@@ -32,20 +31,14 @@
 from framework.utils.ipmi_client import IpmiFactory
 from framework.utils.tool_factory import ToolFactory
 from framework.platforms.server.network import Network
-<<<<<<< HEAD
+from framework.utils.service_logging import CustomLog, logger
 from framework.utils.conf_utils import (GLOBAL_CONF, SSPL_CONF,
                                         NODE_TYPE_KEY, Conf)
 from framework.base.sspl_constants import (CPU_PATH, DEFAULT_RECOMMENDATION,
                                            UNIT_IFACE, SERVICE_IFACE,
                                            MANAGER_IFACE, SYSTEMD_BUS,
                                            CORTX_RELEASE_FACTORY_INFO,
-                                           CONFIG_SPEC_TYPE)
-=======
-from framework.base.sspl_constants import (CPU_PATH,
-    DEFAULT_RECOMMENDATION, HEALTH_SVC_NAME)
-from framework.utils.conf_utils import (GLOBAL_CONF, NODE_TYPE_KEY, Conf)
-from framework.utils.service_logging import CustomLog, logger
->>>>>>> 4b6f0a5a
+                                           CONFIG_SPEC_TYPE, HEALTH_SVC_NAME)
 
 
 class ServerMap(ResourceMap):
