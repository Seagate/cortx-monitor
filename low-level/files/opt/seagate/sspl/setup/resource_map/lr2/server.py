--- conflicted
+++ resolved
@@ -27,19 +27,12 @@
 from framework.utils.ipmi_client import IpmiFactory
 from framework.utils.tool_factory import ToolFactory
 from framework.platforms.server.network import Network
-<<<<<<< HEAD
 from framework.platforms.server.software import BuildInfo, Service
-=======
-from framework.base.sspl_constants import (
-    CPU_PATH, DEFAULT_RECOMMENDATION, HEALTH_SVC_NAME, SAS_RESOURCE_ID)
 from framework.platforms.server.raid.raid import RAIDs
-from framework.utils.conf_utils import (GLOBAL_CONF, NODE_TYPE_KEY, Conf)
 from framework.utils.service_logging import CustomLog, logger
->>>>>>> 4fed432f
 from framework.platforms.server.sas import SAS
 from framework.platforms.server.error import (
     SASError, NetworkError, BuildInfoError, ServiceError)
-from framework.utils.service_logging import CustomLog, logger
 from framework.utils.conf_utils import (GLOBAL_CONF, NODE_TYPE_KEY, Conf)
 from framework.base.sspl_constants import (
     CPU_PATH, DEFAULT_RECOMMENDATION, UNIT_IFACE, SERVICE_IFACE,
@@ -71,13 +64,9 @@
             'cortx_sw_services': self.get_cortx_service_info,
             'external_sw_services': self.get_external_service_info,
             'sas_hba': self.get_sas_hba_info,
-<<<<<<< HEAD
-            'sas_ports': self.get_sas_ports_info
-=======
             'sas_ports': self.get_sas_ports_info,
             'nw_ports': self.get_nw_ports_info,
             'raid': self.get_raid_info
->>>>>>> 4fed432f
         }
         self._ipmi = IpmiFactory().get_implementor("ipmitool")
         self.platform_sensor_list = ['Temperature', 'Voltage', 'Current']
@@ -492,7 +481,6 @@
             logger.exception(self.log.svc_log(err))
         return nw_status, nw_cable_conn_status
 
-<<<<<<< HEAD
     def get_cortx_service_info(self):
         """Get cortx service info in required format."""
         service_info = []
@@ -604,7 +592,7 @@
         self.set_health_data(service_info, health_status,
                              health_description, recommendation, specifics)
         return service_info
-=======
+
     def get_raid_info(self):
         raids_data = []
         for raid in RAIDs.get_configured_raids():
@@ -616,5 +604,4 @@
                           "devices": devices}]
             self.set_health_data(raid_data, health, specifics=specifics, description=description)
             raids_data.append(raid_data)
-        return raids_data
->>>>>>> 4fed432f
+        return raids_data