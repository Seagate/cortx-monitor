--- conflicted
+++ resolved
@@ -8,17 +8,9 @@
     - Make sure consul service is running on nodes.
 
     - If system is not provisioned, execute following steps to initialize SSPL:
-<<<<<<< HEAD
-      - Create and use consul binary if consul is not running already.
-        /opt/seagate/eos/sspl/bin/sspl_setup_consul
-        /opt/seagate/eos/sspl/bin/sspl_post_install -p <EES|ECS>
-        /opt/seagate/eos/sspl/bin/sspl_setup_init -r eos
-        /opt/seagate/eos/sspl/bin/sspl_config
-=======
         /opt/seagate/cortx/sspl/bin/sspl_post_install -p EES
         /opt/seagate/cortx/sspl/bin/sspl_setup_init -r eos
         /opt/seagate/cortx/sspl/bin/sspl_config
->>>>>>> dba5c91b
         systemctl start sspl-ll.service
         systemctl start rabbitmq-server.service
 
