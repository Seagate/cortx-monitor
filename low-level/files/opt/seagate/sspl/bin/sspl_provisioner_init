#!/bin/bash

set -e -u -o pipefail

##############################################################################
# This script is meant to be used by developers.
# Components are not supposed to install/start consul by itself in production,
# provisioner would do. This script calls all the provisioner
# scripts sequentially. It will replace sspl_init eventually.
##############################################################################

SCRIPT_DIR=$(dirname $0)
SCRIPT_NAME=$(basename $0)

. $SCRIPT_DIR/bin/constants.sh

rmq_cluster=false
srvnode2=

usage() {
    cat << EOF
    $SCRIPT_NAME
        [-p|--product-name <EES|ECS>]
        [-c|--rmq-cluster <true|false>]
        [-s|--srvnode2 <fqdn of the node>]
EOF
    exit 1
}


<<<<<<< HEAD
for i in "$@"; do
    case $i in
        -p=*|--product-name=* )
            PRODUCT_NAME=`echo $i | sed 's/[-a-zA-Z0-9]*=//'`
            ;;
        -c=*|--rmq-cluster=* )
            rmq_cluster=`echo $i | sed 's/[-a-zA-Z0-9]*=//'`
            ;;
        -s=*|--srvnode2=* )
            srvnode2=`echo $i | sed 's/[-a-zA-Z0-9]*=//'`
            ;;
        * )
            usage
            ;;
    esac
done


setup_provisioner_prereq(){
    if ! [ "$(rpm -qa | grep eos-prvsnr-cli)" ]; then
        # salt minion config has srvnode-1 as master node name hence adding same in /etc/hosts
        if ! [ "$(cat /etc/hosts | grep srvnode-1)" ]; then
            echo "127.0.0.1 srvnode-1" >> /etc/hosts
        fi
    else
        # It will remove already installed packages
        yum remove -y eos-pr*
        rm -rf /etc/salt/*
    fi

    # to install updated packages
    pkg_name=$(curl -s http://ci-storage.mero.colo.seagate.com/releases/eos/integration/centos-7.7.1908/last_successful/|grep eos-prvsnr-cli-1.0.0| sed 's/<\/*[^>]*>//g'|cut -d' ' -f1)
    yum install -y http://ci-storage.mero.colo.seagate.com/releases/eos/integration/centos-7.7.1908/last_successful/$pkg_name
    sh /opt/seagate/eos-prvsnr/cli/setup-provisioner -S
    salt-call state.apply components.system
    python3 /opt/seagate/eos-prvsnr/cli/pillar_encrypt
}
=======
if ! [ "$(rpm -qa | grep cortx-prvsnr-cli)" ]; then
    # salt minion config has eosnode-1 as master node name hence adding same in /etc/hosts
    if ! [ "$(cat /etc/hosts | grep eosnode-1)" ]; then
        echo "127.0.0.1 eosnode-1" >> /etc/hosts
    fi
else
    # It will remove already installed packages
    yum remove -y cortx-prvsnr-cli*
    rm -rf /etc/salt/*
fi

# to install updated packages
pkg_name=$(curl -s http://ci-storage.mero.colo.seagate.com/releases/eos/github/master/rhel-7.7.1908/2629/dev/|grep cortx-prvsnr-cli-1.0.0.*.rpm -o)
echo $pkg_name
yum install -y http://ci-storage.mero.colo.seagate.com/releases/eos/github/master/rhel-7.7.1908/2629/dev/$pkg_name
sudo /opt/seagate/cortx/provisioner/cli/src/setup-provisioner -S http://ci-storage.mero.colo.seagate.com/releases/eos/github/master/rhel-7.7.1908/2629/dev/
salt-call state.apply components.system
python3 /opt/seagate/cortx/provisioner/cli/pillar_encrypt
>>>>>>> 4af25d8b


start_req_services(){
    [ "$rmq_cluster" == true ] && systemctl start rabbitmq-server.service
    systemctl start sspl-ll.service

    # TODO: Temporary change until HA integration is in place
    # Switch SSPL to active state to resume all the suspended plugins. If SSPL is
    # not switched to active state then plugins will not respond and tests will
    # fail. Sending SIGUP to SSPL makes SSPL to read state file and switch state.
    TRIES=0
    SSPL_STATUS=$(systemctl show -p ActiveState sspl-ll | sed 's/ActiveState=//g')
    while [ $SSPL_STATUS != "active" ]
    do
        echo SSPL Service not started. Waiting...
        sleep 2
        TRIES=$((TRIES+1))
        SSPL_STATUS=$(systemctl show -p ActiveState sspl-ll | sed 's/ActiveState=//g')
        if [ $TRIES -gt 4 ]
        then
            break
        fi
    done

    if [ $SSPL_STATUS = "active" ] & [ $PRODUCT_NAME = "EES" ]
    then
        echo SSPL Service started.
        echo Waiting 5 seconds to initialize.
        sleep 5
        echo "*************************************************************************"
        echo "Changing SSPL state to 'active', disable step once HA integration complete"
        echo "*************************************************************************"
        echo "state=active" > /var/$PRODUCT_FAMILY/sspl/data/state.txt
        PID=`/sbin/pidof -s /usr/bin/sspl_ll_d`
        kill -s SIGHUP $PID
    elif [ $SSPL_STATUS = "active" ] & [ $PRODUCT_NAME = "ECS" ]
    then
        echo "*************************************************************************"
        echo "SSPL state is 'active'"
        echo "*************************************************************************"
    else
        echo SSPL Service not started after 10 seconds.
        echo Failed to make SSPL state ACTIVE
    fi
}


setup_provisioner_prereq

$SCRIPT_DIR/bin/sspl_setup_consul
$SCRIPT_DIR/bin/sspl_post_install -p $PRODUCT_NAME -e DEV
$SCRIPT_DIR/bin/sspl_setup_init -r $PRODUCT_FAMILY
if [ "$PRODUCT_NAME" == "ECS" ]; then
    [ -z "$srvnode2" ] && $SCRIPT_DIR/bin/sspl_config -c $rmq_cluster
    [ -n "$srvnode2" ] && $SCRIPT_DIR/bin/sspl_config -c $rmq_cluster -s $srvnode2
else
    $SCRIPT_DIR/bin/sspl_config
fi
$SCRIPT_DIR/bin/sspl_setup_rabbitmq_cluster
start_req_services<|MERGE_RESOLUTION|>--- conflicted
+++ resolved
@@ -28,7 +28,6 @@
 }
 
 
-<<<<<<< HEAD
 for i in "$@"; do
     case $i in
         -p=*|--product-name=* )
@@ -48,44 +47,26 @@
 
 
 setup_provisioner_prereq(){
-    if ! [ "$(rpm -qa | grep eos-prvsnr-cli)" ]; then
+    if ! [ "$(rpm -qa | grep cortx-prvsnr-cli)" ]; then
         # salt minion config has srvnode-1 as master node name hence adding same in /etc/hosts
         if ! [ "$(cat /etc/hosts | grep srvnode-1)" ]; then
             echo "127.0.0.1 srvnode-1" >> /etc/hosts
         fi
     else
         # It will remove already installed packages
-        yum remove -y eos-pr*
+        yum remove -y cortx-prvsnr-cli*
         rm -rf /etc/salt/*
     fi
 
     # to install updated packages
-    pkg_name=$(curl -s http://ci-storage.mero.colo.seagate.com/releases/eos/integration/centos-7.7.1908/last_successful/|grep eos-prvsnr-cli-1.0.0| sed 's/<\/*[^>]*>//g'|cut -d' ' -f1)
-    yum install -y http://ci-storage.mero.colo.seagate.com/releases/eos/integration/centos-7.7.1908/last_successful/$pkg_name
-    sh /opt/seagate/eos-prvsnr/cli/setup-provisioner -S
+    pkg_name=$(curl -s http://ci-storage.mero.colo.seagate.com/releases/eos/github/master/rhel-7.7.1908/2629/dev/|grep cortx-prvsnr-cli-1.0.0.*.rpm -o)
+    echo $pkg_name
+    yum install -y http://ci-storage.mero.colo.seagate.com/releases/eos/github/master/rhel-7.7.1908/2629/dev/$pkg_name
+    sudo /opt/seagate/cortx/provisioner/cli/src/setup-provisioner -S http://ci-storage.mero.colo.seagate.com/releases/eos/github/master/rhel-7.7.1908/2629/dev/
     salt-call state.apply components.system
-    python3 /opt/seagate/eos-prvsnr/cli/pillar_encrypt
+    python3 /opt/seagate/cortx/provisioner/cli/pillar_encrypt
+
 }
-=======
-if ! [ "$(rpm -qa | grep cortx-prvsnr-cli)" ]; then
-    # salt minion config has eosnode-1 as master node name hence adding same in /etc/hosts
-    if ! [ "$(cat /etc/hosts | grep eosnode-1)" ]; then
-        echo "127.0.0.1 eosnode-1" >> /etc/hosts
-    fi
-else
-    # It will remove already installed packages
-    yum remove -y cortx-prvsnr-cli*
-    rm -rf /etc/salt/*
-fi
-
-# to install updated packages
-pkg_name=$(curl -s http://ci-storage.mero.colo.seagate.com/releases/eos/github/master/rhel-7.7.1908/2629/dev/|grep cortx-prvsnr-cli-1.0.0.*.rpm -o)
-echo $pkg_name
-yum install -y http://ci-storage.mero.colo.seagate.com/releases/eos/github/master/rhel-7.7.1908/2629/dev/$pkg_name
-sudo /opt/seagate/cortx/provisioner/cli/src/setup-provisioner -S http://ci-storage.mero.colo.seagate.com/releases/eos/github/master/rhel-7.7.1908/2629/dev/
-salt-call state.apply components.system
-python3 /opt/seagate/cortx/provisioner/cli/pillar_encrypt
->>>>>>> 4af25d8b
 
 
 start_req_services(){
